--- conflicted
+++ resolved
@@ -214,12 +214,7 @@
       if ( request != null && request.getSession() != null ) {
         inactiveInterval = request.getSession().getMaxInactiveInterval();
       }
-<<<<<<< HEAD
-      ContextEngine
-        .generateContext( out, Parameter.asHashMap( request ), inactiveInterval );
-=======
       ContextEngine.getInstance().generateContext( out, Parameter.asHashMap( request ), inactiveInterval );
->>>>>>> 812be3a5
     } else if ( urlPath.equals( CLEAR_CACHE ) ) {
       clearCache( out );
     } else if ( urlPath.equals( VIEWS ) ) {
