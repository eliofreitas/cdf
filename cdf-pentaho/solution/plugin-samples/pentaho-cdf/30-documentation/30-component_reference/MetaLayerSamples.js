/*!
 * Copyright 2002 - 2013 Webdetails, a Pentaho company.  All rights reserved.
 *
 * This software was developed by Webdetails and is provided under the terms
 * of the Mozilla Public License, Version 2.0, or any later version. You may not use
 * this file except in compliance with the license. If you need a copy of the license,
 * please go to  http://mozilla.org/MPL/2.0/. The Initial Developer is Webdetails.
 *
 * Software distributed under the Mozilla Public License is distributed on an "AS IS"
 * basis, WITHOUT WARRANTY OF ANY KIND, either express or  implied. Please refer to
 * the license for the specific language governing your rights and limitations.
 */

<<<<<<< HEAD
var evaluateCode = function(cleanComponents){
	// Clean dashboard components or else they would be added
	if (cleanComponents){
		Dashboards.components = [];
	}
	try{
		eval($('#samplecode').val());
	}
	catch(e){
		Dashboards.log(e, 'exception');
		return;
	}
	tabs.tabs("option", "active", 0);
=======
var evaluateCode = function (cleanComponents) {
  // Clean dashboard components or else they would be added
  if (cleanComponents) {
    Dashboards.components = [];
  }
  try {
    eval($('#samplecode').val());
  }
  catch (e) {
    Dashboards.log(e, 'exception');
    return;
  }
  tabs.tabs("option", "active", 0);
>>>>>>> 812be3a5
};<|MERGE_RESOLUTION|>--- conflicted
+++ resolved
@@ -11,21 +11,6 @@
  * the license for the specific language governing your rights and limitations.
  */
 
-<<<<<<< HEAD
-var evaluateCode = function(cleanComponents){
-	// Clean dashboard components or else they would be added
-	if (cleanComponents){
-		Dashboards.components = [];
-	}
-	try{
-		eval($('#samplecode').val());
-	}
-	catch(e){
-		Dashboards.log(e, 'exception');
-		return;
-	}
-	tabs.tabs("option", "active", 0);
-=======
 var evaluateCode = function (cleanComponents) {
   // Clean dashboard components or else they would be added
   if (cleanComponents) {
@@ -39,5 +24,4 @@
     return;
   }
   tabs.tabs("option", "active", 0);
->>>>>>> 812be3a5
 };