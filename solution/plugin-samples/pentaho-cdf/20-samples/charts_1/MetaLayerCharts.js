--- conflicted
+++ resolved
@@ -1,4 +1,15 @@
-<<<<<<< HEAD
+/*!
+* Copyright 2002 - 2013 Webdetails, a Pentaho company.  All rights reserved.
+* 
+* This software was developed by Webdetails and is provided under the terms
+* of the Mozilla Public License, Version 2.0, or any later version. You may not use
+* this file except in compliance with the license. If you need a copy of the license,
+* please go to  http://mozilla.org/MPL/2.0/. The Initial Developer is Webdetails.
+*
+* Software distributed under the Mozilla Public License is distributed on an "AS IS"
+* basis, WITHOUT WARRANTY OF ANY KIND, either express or  implied. Please refer to
+* the license for the specific language governing your rights and limitations.
+*/
 
 var MetaLayerCharts ={
 	/*startDate: MetaLayer.getLastMonthDate(), // Default start date
@@ -109,128 +120,4 @@
 			return query;
 		}
 	}
-=======
-/*!
-* Copyright 2002 - 2013 Webdetails, a Pentaho company.  All rights reserved.
-* 
-* This software was developed by Webdetails and is provided under the terms
-* of the Mozilla Public License, Version 2.0, or any later version. You may not use
-* this file except in compliance with the license. If you need a copy of the license,
-* please go to  http://mozilla.org/MPL/2.0/. The Initial Developer is Webdetails.
-*
-* Software distributed under the Mozilla Public License is distributed on an "AS IS"
-* basis, WITHOUT WARRANTY OF ANY KIND, either express or  implied. Please refer to
-* the license for the specific language governing your rights and limitations.
-*/
-
-var MetaLayerCharts ={
-	/*startDate: MetaLayer.getLastMonthDate(), // Default start date
-	endDate: MetaLayer.getCurrentDate(), // Default end date
-	startMonth: MetaLayer.getMonth(), // Default month date*/
-};
-
-MetaLayerCharts =  {
-
-	regionsMeasure: "[Region].[All Regions]",
-	selectedRegionMeasure : "[Region].[All Regions]",
-	departmentMeasure: "[Department].[All Departments]",
-
-	pieChartClicked:function(value){
-		if(value == "All Regions"){
-			MetaLayerCharts.regionsMeasure = "[Region].[All Regions].Children";
-			Dashboards.fireChange("MetaLayerCharts.regionsMeasure",MetaLayerCharts.regionsMeasure);
-		}
-		else
-		{
-			MetaLayerCharts.selectedRegionMeasure = "[Region].[All Regions].["+ value + "]";
-			Dashboards.fireChange("MetaLayerCharts.selectedRegionMeasure",MetaLayerCharts.selectedRegionMeasure);
-		}
-	},
-	
-	barChartClicked:function(value){
-	
-		MetaLayerCharts.departmentMeasure = "[Department].[All Departments].[" + value + "]";
-		Dashboards.fireChange("MetaLayerCharts.departmentMeasure",encode_prepare(MetaLayerCharts.departmentMeasure));
-	},
-
-	pieChartDefinition : {
-		width: 300,
-		height: 200,
-		chartType: "PieChart",
-		datasetType: "CategoryDataset",
-		is3d: "true",
-		isStacked: "true",
-		includeLegend: "false",
-		foregroundAlpha: 0.7,
-		queryType: 'mdx',
-		jndi: "SampleData",
-		catalog: "solution:steel-wheels/analysis/SampleData.mondrian.xml",
-		urlTemplate: "javascript:MetaLayerCharts.pieChartClicked( encode_prepare('{region}') )",
-		parameterName: "region",
-	    titleKey: "chartsamples.piechart.title",
-		query: function(){
-		
-		var query = "with member [Measures].[Variance Percent] as '([Measures].[Variance] / [Measures].[Budget])',"+ 
-			" format_string = IIf(((([Measures].[Variance] / [Measures].[Budget]) * 100.0) > 2.0), \"|#.00%|style='green'\","+ 
-            " IIf(((([Measures].[Variance] / [Measures].[Budget]) * 100.0) < 0.0), \"|#.00%|style='red'\", \"#.00%\"))" +
-			" select NON EMPTY {[Measures].[Actual], [Measures].[Budget], [Measures].[Variance], [Measures].[Variance Percent]} ON COLUMNS," +
-			" NON EMPTY ( " + MetaLayerCharts.regionsMeasure + " ) ON ROWS " +
-			" from [Quadrant Analysis]";
-			
-			return query;
-		}
-	},
-		
-		barChartDefinition : {
-		width: 300,
-		height: 250,
-		chartType: "BarChart",
-		datasetType: "CategoryDataset",
-		is3d: "true",
-		isStacked: "true",
-		includeLegend: "false",
-		foregroundAlpha: 0.7,
-		queryType: 'mdx',
-		jndi: "SampleData",
-		catalog: "solution:steel-wheels/analysis/SampleData.mondrian.xml",
-	    titleKey: "chartsamples.barchart.title",
-		urlTemplate: "javascript:MetaLayerCharts.barChartClicked('{department}')",
-		parameterName: "department",
-		query: function(){
-		
-		var query = "with member [Measures].[Variance Percent] as '([Measures].[Variance] / [Measures].[Budget])',"+ 
-			" format_string = IIf(((([Measures].[Variance] / [Measures].[Budget]) * 100.0) > 2.0), \"|#.00%|style='green'\","+ 
-            " IIf(((([Measures].[Variance] / [Measures].[Budget]) * 100.0) < 0.0), \"|#.00%|style='red'\", \"#.00%\"))" +
-			" select NON EMPTY {[Measures].[Actual], [Measures].[Budget], [Measures].[Variance], [Measures].[Variance Percent]} ON COLUMNS," +
-			" NON EMPTY ([Department].[All Departments].Children ) ON ROWS " +
-			" from [Quadrant Analysis]" +
-			" where (" + MetaLayerCharts.selectedRegionMeasure + ")";
-			
-			return query;
-		}
-	},
-	
-	dialChartDefinition : {
-		width: 300,
-		height: 200,
-		chartType: "DialChart",
-		queryType: 'mdx',
-		is3d: 'true',
-		jndi: "SampleData",
-	    titleKey: "chartsamples.dialchart.title",
-		catalog: "solution:steel-wheels/analysis/SampleData.mondrian.xml",
-		//colors: ["#F16C3A","#FFFF00","#B0D837"],
-		intervals: [7000000,70000000,150000000],
-		includeLegend: true,
-		
-		query: function(){
-			
-			var query =  " select NON EMPTY [Measures].[Budget] ON COLUMNS," +
-			" NON EMPTY (" + MetaLayerCharts.departmentMeasure + " ) ON ROWS " +
-			" from [Quadrant Analysis]";
-			
-			return query;
-		}
-	}
->>>>>>> d6863c15
 };