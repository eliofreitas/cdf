<<<<<<< HEAD
var MetaLayerHome2 = {


	filterMeasure : "",
	productLine : null,
	territory: null,
	title: "Top Ten Customers",
	
	pieChartClicked:function(measure,value){

		if(measure == "productLine" && MetaLayerHome2.territory == null ){
			MetaLayerHome2.productLine = value;
			MetaLayerHome2.filterMeasure =  " where ([Product].[All Products].[" + MetaLayerHome2.productLine + "])";
			MetaLayerHome2.title = "Top Ten for " + MetaLayerHome2.productLine;
		}

		if(measure == "productLine" && MetaLayerHome2.territory != null ){
			MetaLayerHome2.productLine = value;
			MetaLayerHome2.filterMeasure =  " where ([Product].[All Products].[" + MetaLayerHome2.productLine + "],[Markets].[All Markets].[" + MetaLayerHome2.territory + "])";
			MetaLayerHome2.title = "Top Ten for " + MetaLayerHome2.territory + "," + MetaLayerHome2.productLine;
		}

		if(measure == "territory"){
			MetaLayerHome2.territory = value;
			MetaLayerHome2.filterMeasure =  " where ([Markets].[All Markets].[" + MetaLayerHome2.territory + "])";
			MetaLayerHome2.productLine = null;
			MetaLayerHome2.title = "Top Ten for " + MetaLayerHome2.territory;
		}
		Dashboards.fireChange("MetaLayerHome2.filterMeasure",MetaLayerHome2.filterMeasure);

	},
	
	territorySalesDefinition : {
		width: 420,
		height: 240,
		chartType: "PieChart",
		datasetType: "CategoryDataset",
		is3d: "false",
		byRow: "false",
		isStacked: "false",
		includeLegend: "false",
        title: "Click on territory",
		urlTemplate: "javascript:MetaLayerHome2.pieChartClicked('territory','{TERRITORY}')",
		parameterName: "TERRITORY",
		foregroundAlpha: 1,
		//queryType: 'sql',
		queryType: 'mdx',
        catalog: 'mondrian:/SteelWheels',
		jndi: "SampleData",
		query: function(){

            // var query = "SELECT OFFICES.TERRITORY, SUM(ORDERDETAILS.QUANTITYORDERED*ORDERDETAILS.PRICEEACH) SOLD_PRICE FROM ORDERS INNER JOIN ORDERDETAILS ON ORDERS.ORDERNUMBER = ORDERDETAILS.ORDERNUMBER INNER JOIN PRODUCTS ON ORDERDETAILS.PRODUCTCODE =PRODUCTS.PRODUCTCODE  INNER JOIN CUSTOMERS ON ORDERS.CUSTOMERNUMBER =CUSTOMERS.CUSTOMERNUMBER  INNER JOIN EMPLOYEES ON CUSTOMERS.SALESREPEMPLOYEENUMBER = EMPLOYEES.EMPLOYEENUMBER INNER JOIN OFFICES ON EMPLOYEES.OFFICECODE=OFFICES.OFFICECODE  GROUP BY OFFICES.TERRITORY ORDER BY 2 DESC";

            var query = "select NON EMPTY{[Markets].children} ON ROWS, [Measures].[Sales] on columns from [SteelWheelsSales]";

			return query;
		}
	},

	productLineSalesDefinition : {
		width: 420,
		height: 240,
		chartType: "PieChart",
		datasetType: "CategoryDataset",
		is3d: "false",
		byRow: "false",
		isStacked: "false",
		includeLegend: "false",
        title: "Click on territory",
		urlTemplate: "javascript:MetaLayerHome2.pieChartClicked('productLine', '{PRODUCTLINE}')",
		parameterName: "PRODUCTLINE",
		foregroundAlpha: 1,
		//queryType: 'sql',
		queryType: 'mdx',
		jndi: "SampleData",
        catalog: 'mondrian:/SteelWheels',
		query: function(){

            // var query = "SELECT PRODUCTS.PRODUCTLINE, SUM(ORDERDETAILS.QUANTITYORDERED*ORDERDETAILS.PRICEEACH) REVENUE FROM ORDERS INNER JOIN ORDERDETAILS ON ORDERS.ORDERNUMBER = ORDERDETAILS.ORDERNUMBER INNER JOIN PRODUCTS ON ORDERDETAILS.PRODUCTCODE =PRODUCTS.PRODUCTCODE  INNER JOIN CUSTOMERS ON ORDERS.CUSTOMERNUMBER =CUSTOMERS.CUSTOMERNUMBER  INNER JOIN EMPLOYEES ON CUSTOMERS.SALESREPEMPLOYEENUMBER = EMPLOYEES.EMPLOYEENUMBER INNER JOIN OFFICES ON EMPLOYEES.OFFICECODE=OFFICES.OFFICECODE GROUP BY PRODUCTS.PRODUCTLINE ORDER BY 2 DESC";

            var query = "select NON EMPTY{[Product].children} ON ROWS, [Measures].[Sales] on columns from [SteelWheelsSales]";
			return query;
		}
	},


	topTenCustomerDefinition : {
		width: 500,
		height: 600,
		chartType: "BarChart",
		datasetType: "CategoryDataset",
		is3d: "false",
		byRow: "false",
		isStacked: "false",
		includeLegend: "false",
        domainLabelRotation: "0",
        title: "Top 10 Customers",
		parameterName: "PRODUCTLINE",
		foregroundAlpha: 1,
		queryType: 'mdx',
        catalog: 'mondrian:/SteelWheels',
        orientation: 'horizontal',
		jndi: "SampleData",
		query: function(){

            var query = "select NON EMPTY {[Measures].[Sales]} ON COLUMNS, NON EMPTY TopCount([Customers].[All Customers].Children, 10.0, [Measures].[Sales]) ON ROWS from [SteelWheelsSales]" +
            MetaLayerHome2.filterMeasure;
		//	alert(query);
			return query;
		}
	}
}
=======
/*!
* Copyright 2002 - 2013 Webdetails, a Pentaho company.  All rights reserved.
* 
* This software was developed by Webdetails and is provided under the terms
* of the Mozilla Public License, Version 2.0, or any later version. You may not use
* this file except in compliance with the license. If you need a copy of the license,
* please go to  http://mozilla.org/MPL/2.0/. The Initial Developer is Webdetails.
*
* Software distributed under the Mozilla Public License is distributed on an "AS IS"
* basis, WITHOUT WARRANTY OF ANY KIND, either express or  implied. Please refer to
* the license for the specific language governing your rights and limitations.
*/

var MetaLayerHome2 = {


	filterMeasure : "",
	productLine : null,
	territory: null,
	title: "Top Ten Customers",
	
	pieChartClicked:function(measure,value){

		if(measure == "productLine" && MetaLayerHome2.territory == null ){
			MetaLayerHome2.productLine = value;
			MetaLayerHome2.filterMeasure =  " where ([Product].[All Products].[" + MetaLayerHome2.productLine + "])";
			MetaLayerHome2.title = "Top Ten for " + MetaLayerHome2.productLine;
		}

		if(measure == "productLine" && MetaLayerHome2.territory != null ){
			MetaLayerHome2.productLine = value;
			MetaLayerHome2.filterMeasure =  " where ([Product].[All Products].[" + MetaLayerHome2.productLine + "],[Markets].[All Markets].[" + MetaLayerHome2.territory + "])";
			MetaLayerHome2.title = "Top Ten for " + MetaLayerHome2.territory + "," + MetaLayerHome2.productLine;
		}

		if(measure == "territory"){
			MetaLayerHome2.territory = value;
			MetaLayerHome2.filterMeasure =  " where ([Markets].[All Markets].[" + MetaLayerHome2.territory + "])";
			MetaLayerHome2.productLine = null;
			MetaLayerHome2.title = "Top Ten for " + MetaLayerHome2.territory;
		}
		Dashboards.fireChange("MetaLayerHome2.filterMeasure",MetaLayerHome2.filterMeasure);

	},
	
	territorySalesDefinition : {
		width: 420,
		height: 240,
		chartType: "PieChart",
		datasetType: "CategoryDataset",
		is3d: "false",
		byRow: "false",
		isStacked: "false",
		includeLegend: "false",
        title: "Click on territory",
		urlTemplate: "javascript:MetaLayerHome2.pieChartClicked('territory','{TERRITORY}')",
		parameterName: "TERRITORY",
		foregroundAlpha: 1,
		//queryType: 'sql',
		queryType: 'mdx',
        catalog: 'solution:steel-wheels/analysis/steelwheels.mondrian.xml',
		jndi: "SampleData",
		query: function(){

            // var query = "SELECT OFFICES.TERRITORY, SUM(ORDERDETAILS.QUANTITYORDERED*ORDERDETAILS.PRICEEACH) SOLD_PRICE FROM ORDERS INNER JOIN ORDERDETAILS ON ORDERS.ORDERNUMBER = ORDERDETAILS.ORDERNUMBER INNER JOIN PRODUCTS ON ORDERDETAILS.PRODUCTCODE =PRODUCTS.PRODUCTCODE  INNER JOIN CUSTOMERS ON ORDERS.CUSTOMERNUMBER =CUSTOMERS.CUSTOMERNUMBER  INNER JOIN EMPLOYEES ON CUSTOMERS.SALESREPEMPLOYEENUMBER = EMPLOYEES.EMPLOYEENUMBER INNER JOIN OFFICES ON EMPLOYEES.OFFICECODE=OFFICES.OFFICECODE  GROUP BY OFFICES.TERRITORY ORDER BY 2 DESC";

            var query = "select NON EMPTY{[Markets].children} ON ROWS, [Measures].[Sales] on columns from [SteelWheelsSales]";

			return query;
		}
	},

	productLineSalesDefinition : {
		width: 420,
		height: 240,
		chartType: "PieChart",
		datasetType: "CategoryDataset",
		is3d: "false",
		byRow: "false",
		isStacked: "false",
		includeLegend: "false",
        title: "Click on territory",
		urlTemplate: "javascript:MetaLayerHome2.pieChartClicked('productLine', '{PRODUCTLINE}')",
		parameterName: "PRODUCTLINE",
		foregroundAlpha: 1,
		//queryType: 'sql',
		queryType: 'mdx',
		jndi: "SampleData",
        catalog: 'solution:steel-wheels/analysis/steelwheels.mondrian.xml',
		query: function(){

            // var query = "SELECT PRODUCTS.PRODUCTLINE, SUM(ORDERDETAILS.QUANTITYORDERED*ORDERDETAILS.PRICEEACH) REVENUE FROM ORDERS INNER JOIN ORDERDETAILS ON ORDERS.ORDERNUMBER = ORDERDETAILS.ORDERNUMBER INNER JOIN PRODUCTS ON ORDERDETAILS.PRODUCTCODE =PRODUCTS.PRODUCTCODE  INNER JOIN CUSTOMERS ON ORDERS.CUSTOMERNUMBER =CUSTOMERS.CUSTOMERNUMBER  INNER JOIN EMPLOYEES ON CUSTOMERS.SALESREPEMPLOYEENUMBER = EMPLOYEES.EMPLOYEENUMBER INNER JOIN OFFICES ON EMPLOYEES.OFFICECODE=OFFICES.OFFICECODE GROUP BY PRODUCTS.PRODUCTLINE ORDER BY 2 DESC";

            var query = "select NON EMPTY{[Product].children} ON ROWS, [Measures].[Sales] on columns from [SteelWheelsSales]";
			return query;
		}
	},


	topTenCustomerDefinition : {
		width: 500,
		height: 600,
		chartType: "BarChart",
		datasetType: "CategoryDataset",
		is3d: "false",
		byRow: "false",
		isStacked: "false",
		includeLegend: "false",
        domainLabelRotation: "0",
        title: "Top 10 Customers",
		parameterName: "PRODUCTLINE",
		foregroundAlpha: 1,
		queryType: 'mdx',
        catalog: 'solution:steel-wheels/analysis/steelwheels.mondrian.xml',
        orientation: 'horizontal',
		jndi: "SampleData",
		query: function(){

            var query = "select NON EMPTY {[Measures].[Sales]} ON COLUMNS, NON EMPTY TopCount([Customers].[All Customers].Children, 10.0, [Measures].[Sales]) ON ROWS from [SteelWheelsSales]" +
            MetaLayerHome2.filterMeasure;
		//	alert(query);
			return query;
		}
	}
}
>>>>>>> d6863c15
<|MERGE_RESOLUTION|>--- conflicted
+++ resolved
@@ -1,4 +1,16 @@
-<<<<<<< HEAD
+/*!
+* Copyright 2002 - 2013 Webdetails, a Pentaho company.  All rights reserved.
+* 
+* This software was developed by Webdetails and is provided under the terms
+* of the Mozilla Public License, Version 2.0, or any later version. You may not use
+* this file except in compliance with the license. If you need a copy of the license,
+* please go to  http://mozilla.org/MPL/2.0/. The Initial Developer is Webdetails.
+*
+* Software distributed under the Mozilla Public License is distributed on an "AS IS"
+* basis, WITHOUT WARRANTY OF ANY KIND, either express or  implied. Please refer to
+* the license for the specific language governing your rights and limitations.
+*/
+
 var MetaLayerHome2 = {
 
 
@@ -110,131 +122,4 @@
 			return query;
 		}
 	}
-}
-=======
-/*!
-* Copyright 2002 - 2013 Webdetails, a Pentaho company.  All rights reserved.
-* 
-* This software was developed by Webdetails and is provided under the terms
-* of the Mozilla Public License, Version 2.0, or any later version. You may not use
-* this file except in compliance with the license. If you need a copy of the license,
-* please go to  http://mozilla.org/MPL/2.0/. The Initial Developer is Webdetails.
-*
-* Software distributed under the Mozilla Public License is distributed on an "AS IS"
-* basis, WITHOUT WARRANTY OF ANY KIND, either express or  implied. Please refer to
-* the license for the specific language governing your rights and limitations.
-*/
-
-var MetaLayerHome2 = {
-
-
-	filterMeasure : "",
-	productLine : null,
-	territory: null,
-	title: "Top Ten Customers",
-	
-	pieChartClicked:function(measure,value){
-
-		if(measure == "productLine" && MetaLayerHome2.territory == null ){
-			MetaLayerHome2.productLine = value;
-			MetaLayerHome2.filterMeasure =  " where ([Product].[All Products].[" + MetaLayerHome2.productLine + "])";
-			MetaLayerHome2.title = "Top Ten for " + MetaLayerHome2.productLine;
-		}
-
-		if(measure == "productLine" && MetaLayerHome2.territory != null ){
-			MetaLayerHome2.productLine = value;
-			MetaLayerHome2.filterMeasure =  " where ([Product].[All Products].[" + MetaLayerHome2.productLine + "],[Markets].[All Markets].[" + MetaLayerHome2.territory + "])";
-			MetaLayerHome2.title = "Top Ten for " + MetaLayerHome2.territory + "," + MetaLayerHome2.productLine;
-		}
-
-		if(measure == "territory"){
-			MetaLayerHome2.territory = value;
-			MetaLayerHome2.filterMeasure =  " where ([Markets].[All Markets].[" + MetaLayerHome2.territory + "])";
-			MetaLayerHome2.productLine = null;
-			MetaLayerHome2.title = "Top Ten for " + MetaLayerHome2.territory;
-		}
-		Dashboards.fireChange("MetaLayerHome2.filterMeasure",MetaLayerHome2.filterMeasure);
-
-	},
-	
-	territorySalesDefinition : {
-		width: 420,
-		height: 240,
-		chartType: "PieChart",
-		datasetType: "CategoryDataset",
-		is3d: "false",
-		byRow: "false",
-		isStacked: "false",
-		includeLegend: "false",
-        title: "Click on territory",
-		urlTemplate: "javascript:MetaLayerHome2.pieChartClicked('territory','{TERRITORY}')",
-		parameterName: "TERRITORY",
-		foregroundAlpha: 1,
-		//queryType: 'sql',
-		queryType: 'mdx',
-        catalog: 'solution:steel-wheels/analysis/steelwheels.mondrian.xml',
-		jndi: "SampleData",
-		query: function(){
-
-            // var query = "SELECT OFFICES.TERRITORY, SUM(ORDERDETAILS.QUANTITYORDERED*ORDERDETAILS.PRICEEACH) SOLD_PRICE FROM ORDERS INNER JOIN ORDERDETAILS ON ORDERS.ORDERNUMBER = ORDERDETAILS.ORDERNUMBER INNER JOIN PRODUCTS ON ORDERDETAILS.PRODUCTCODE =PRODUCTS.PRODUCTCODE  INNER JOIN CUSTOMERS ON ORDERS.CUSTOMERNUMBER =CUSTOMERS.CUSTOMERNUMBER  INNER JOIN EMPLOYEES ON CUSTOMERS.SALESREPEMPLOYEENUMBER = EMPLOYEES.EMPLOYEENUMBER INNER JOIN OFFICES ON EMPLOYEES.OFFICECODE=OFFICES.OFFICECODE  GROUP BY OFFICES.TERRITORY ORDER BY 2 DESC";
-
-            var query = "select NON EMPTY{[Markets].children} ON ROWS, [Measures].[Sales] on columns from [SteelWheelsSales]";
-
-			return query;
-		}
-	},
-
-	productLineSalesDefinition : {
-		width: 420,
-		height: 240,
-		chartType: "PieChart",
-		datasetType: "CategoryDataset",
-		is3d: "false",
-		byRow: "false",
-		isStacked: "false",
-		includeLegend: "false",
-        title: "Click on territory",
-		urlTemplate: "javascript:MetaLayerHome2.pieChartClicked('productLine', '{PRODUCTLINE}')",
-		parameterName: "PRODUCTLINE",
-		foregroundAlpha: 1,
-		//queryType: 'sql',
-		queryType: 'mdx',
-		jndi: "SampleData",
-        catalog: 'solution:steel-wheels/analysis/steelwheels.mondrian.xml',
-		query: function(){
-
-            // var query = "SELECT PRODUCTS.PRODUCTLINE, SUM(ORDERDETAILS.QUANTITYORDERED*ORDERDETAILS.PRICEEACH) REVENUE FROM ORDERS INNER JOIN ORDERDETAILS ON ORDERS.ORDERNUMBER = ORDERDETAILS.ORDERNUMBER INNER JOIN PRODUCTS ON ORDERDETAILS.PRODUCTCODE =PRODUCTS.PRODUCTCODE  INNER JOIN CUSTOMERS ON ORDERS.CUSTOMERNUMBER =CUSTOMERS.CUSTOMERNUMBER  INNER JOIN EMPLOYEES ON CUSTOMERS.SALESREPEMPLOYEENUMBER = EMPLOYEES.EMPLOYEENUMBER INNER JOIN OFFICES ON EMPLOYEES.OFFICECODE=OFFICES.OFFICECODE GROUP BY PRODUCTS.PRODUCTLINE ORDER BY 2 DESC";
-
-            var query = "select NON EMPTY{[Product].children} ON ROWS, [Measures].[Sales] on columns from [SteelWheelsSales]";
-			return query;
-		}
-	},
-
-
-	topTenCustomerDefinition : {
-		width: 500,
-		height: 600,
-		chartType: "BarChart",
-		datasetType: "CategoryDataset",
-		is3d: "false",
-		byRow: "false",
-		isStacked: "false",
-		includeLegend: "false",
-        domainLabelRotation: "0",
-        title: "Top 10 Customers",
-		parameterName: "PRODUCTLINE",
-		foregroundAlpha: 1,
-		queryType: 'mdx',
-        catalog: 'solution:steel-wheels/analysis/steelwheels.mondrian.xml',
-        orientation: 'horizontal',
-		jndi: "SampleData",
-		query: function(){
-
-            var query = "select NON EMPTY {[Measures].[Sales]} ON COLUMNS, NON EMPTY TopCount([Customers].[All Customers].Children, 10.0, [Measures].[Sales]) ON ROWS from [SteelWheelsSales]" +
-            MetaLayerHome2.filterMeasure;
-		//	alert(query);
-			return query;
-		}
-	}
-}
->>>>>>> d6863c15
+}