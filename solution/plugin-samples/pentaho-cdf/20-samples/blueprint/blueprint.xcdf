--- conflicted
+++ resolved
@@ -5,8 +5,4 @@
 	<description>This is a sample of blueprint css framework usage</description>
 	<icon></icon>
 	<template>template.html</template>
-<<<<<<< HEAD
-	<style>mantle</style>
-=======
->>>>>>> 5d8722c2
 </cdf>