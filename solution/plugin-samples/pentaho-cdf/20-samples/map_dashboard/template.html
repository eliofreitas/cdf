<<<<<<< HEAD
<form>
	<h2>SteelWheels Sales Analysis</h2>
	<small>Sales trends based on the SteelWheels database</small>

	<div id="map" style="width: 600px; height: 200px; z-index:0;">&nbsp;</div>
	<small>
		<br/>
		Overall Sales:
		<img src="js/OpenMap/OpenLayers/img/marker.png"/>  - sales &lt; 1M; 
		<img src="js/OpenMap/OpenLayers/img/marker-gold.png"/>  - sales between 1M and 2M; 
		<img src="js/OpenMap/OpenLayers/img/marker-green.png"/>  - sales &gt; 2M; 
	</small>

	<h2 class="title">Product Line and Territory analysis</h2>
	<table class="links">
		<tr>
			<td>
				<span id="second_chart">&nbsp;</span>
			</td>
			<td>
				<span id="first_chart">&nbsp;</span>
			</td>
		</tr>
	</table>

	<div class="entry">
		<p>
		<span id="messages">&nbsp;</span>
		</p>
	</div>
	<h3 class="title">Sales Overtime</h3>
	<p class="meta"><small>Sales evolutions for all the activity time</small></p>

	<p class="links">
	<span id="third_chart">&nbsp;</span>
	</p>
	<!--
	<h2 class="title">Pivot Analysis</h2>
	<p class="meta"> 
	<small>JPivot analysis based on the chosen conditions</small>
	</p>

	<p class="comment">
	This interactive pivot table gives information on the conditions specified for territory and product line
	</p>

	<div id="pivot_object" style="width: 850px; height: 500px">&nbsp;</div>
	-->
	<!-- end content -->
</form>
	<!-- end sidebar -->
<!-- end page -->
<!-- Start of component definition -->

<script language="javascript" type="text/javascript">

var territory="";
var productLine="";
var dateStart="2003-04-01";
var bottomThreshold = 1000000;
var topThreshold = 2000000;
var selectedPoint;

territoryParameter = 
{
  name: "territoryParameter",
  type: "text",
  htmlObject: "parameter_territory",
  expression: function(){return "territory.length>0?territory:'All territorys'"},
  executeAtStart: true,
  listeners:["territory"],
  preExecution:function(){},
  postExecution:function(){}
}


productLineParameter = 
{
  name: "productLineParameter",
  type: "text",
  htmlObject: "parameter_productLine",
  expression: function(){return "productLine.length>0?productLine:'All products'"},
  executeAtStart: true,
  listeners:["productLine"],
  preExecution:function(){},
  postExecution:function(){}
}


territorySelector = 
{
  name: "territorySelector",
  type: "select",
  path: "/public/plugin-samples/pentaho-cdf/20-samples/map_dashboard/GetTerritory.xaction",
  parameters:[],
  parameter:"territory",
  htmlObject: "territory_selector",
  executeAtStart: true,
  preExecution:function(){},
  postExecution:function(){Dashboards.processChange(this.name);}
}



firstChart = 
{
  name: "Chart",
  type: "xaction",
  path: "/public/plugin-samples/pentaho-cdf/20-samples/map_dashboard/PieChart1.xaction",
  parameters: [["productLine","productLine"]],
  listeners:["productLine"],
  htmlObject: "first_chart",
  executeAtStart: true,
  preExecution:function(){},
  postExecution:function(){}
}

secondChart = 
{
  name: "Chart",
  type: "xaction",
  path: "/public/plugin-samples/pentaho-cdf/20-samples/map_dashboard/BarChart2.xaction",
  parameters:[["territory","territory"]],
  listeners:["territory"],
  htmlObject: "second_chart",
  executeAtStart: true,
  preExecution:function(){},
  postExecution:function(){}
}

thirdChart = 
{
  name: "Chart",
  type: "xaction",
  path: "/public/plugin-samples/pentaho-cdf/20-samples/map_dashboard/LineChart3.xaction",
  parameters:[["territory","territory"],["productLine","productLine"]],
  listeners:["territory","productLine"],
  htmlObject: "third_chart",
  executeAtStart: true,
  preExecution:function(){},
  postExecution:function(){}
}
/*
pivot = 
{
  name: "pivot",
  type: "jpivot",
  path: "/public/plugin-samples/pentaho-cdf/20-samples/map_dashboard/Pivot.xaction",
  parameters:[["territory","territory"],["productLine","productLine"]],
  listeners:["territory","productLine"],
  htmlObject: "pivot_object",
  executeAtStart: true,
  iframeHeight: "500px",
  iframeWidth: "850px",
  preExecution:function(){},
  postExecution:function(){}
}*/

map =
{
name: "map",
	  type: "map",
	  path: "/public/plugin-samples/pentaho-cdf/20-samples/map_dashboard/GetPoints.xaction",
	  parameters:[["territory","territory"]],
	  listeners:["territory"],
	  messageElementId: "messages",
	  evolutionElementId: "chart",
	  htmlObject: "map",
	  executeAtStart: true,
	  initPosLon: -7.5,
	  initPosLat: 39.8,
	  initZoom: 1,
	  expression: function(){return "var icon=''; icon = markers[0]; icon"},
	  expression: function(){return "var icon=''; if (value < bottomThreshold){icon = markers[2];} else if (value > topThreshold){icon = markers[0];} else {icon = markers[1];}; icon"},
	  preExecution:function(){},
	  postExecution:function(){},
	  markers: ["js/OpenMap/OpenLayers/img/marker-green.png","js/OpenMap/OpenLayers/img/marker-gold.png","js/OpenMap/OpenLayers/img/marker.png"]
}


var components = [ territoryParameter, productLineParameter, firstChart, secondChart, thirdChart, map, /*pivot*/];

load();

function load(){

	Dashboards.init(components);
}

</script>

=======
<form>
	<h2>SteelWheels Sales Analysis</h2>
	<small>Sales trends based on the SteelWheels database</small>

	<div id="map" style="width: 600px; height: 200px; z-index:0;">&nbsp;</div>
	<small>
		<br/>
		Overall Sales:
		<img src="js/OpenMap/OpenLayers/img/marker.png"/>  - sales &lt; 1M; 
		<img src="js/OpenMap/OpenLayers/img/marker-gold.png"/>  - sales between 1M and 2M; 
		<img src="js/OpenMap/OpenLayers/img/marker-green.png"/>  - sales &gt; 2M; 
	</small>

	<h2 class="title">Product Line and Territory analysis</h2>
	<table class="links">
		<tr>
			<td>
				<span id="second_chart">&nbsp;</span>
			</td>
			<td>
				<span id="first_chart">&nbsp;</span>
			</td>
		</tr>
	</table>

	<div class="entry">
		<p>
		<span id="messages">&nbsp;</span>
		</p>
	</div>
	<h3 class="title">Sales Overtime</h3>
	<p class="meta"><small>Sales evolutions for all the activity time</small></p>

	<p class="links">
	<span id="third_chart">&nbsp;</span>
	</p>
	<h2 class="title">Pivot Analysis</h2>
	<p class="meta"> 
	<small>JPivot analysis based on the chosen conditions</small>
	</p>

	<p class="comment">
	This interactive pivot table gives information on the conditions specified for territory and product line
	</p>

	<div id="pivot_object" style="width: 850px; height: 500px">&nbsp;</div>
	<!-- end content -->
</form>
	<!-- end sidebar -->
<!-- end page -->
<!-- Start of component definition -->

<script language="javascript" type="text/javascript">

var territory="";
var productLine="";
var dateStart="2003-04-01";
var dashBoardName = "pentaho-cdf/20-samples/map_dashboard";
var bottomThreshold = 1000000;
var topThreshold = 2000000;
var selectedPoint;

territoryParameter = 
{
  name: "territoryParameter",
  type: "text",
  htmlObject: "parameter_territory",
  expression: function(){return "territory.length>0?territory:'All territorys'"},
  executeAtStart: true,
  listeners:["territory"],
  preExecution:function(){},
  postExecution:function(){}
}


productLineParameter = 
{
  name: "productLineParameter",
  type: "text",
  htmlObject: "parameter_productLine",
  expression: function(){return "productLine.length>0?productLine:'All products'"},
  executeAtStart: true,
  listeners:["productLine"],
  preExecution:function(){},
  postExecution:function(){}
}


territorySelector = 
{
  name: "territorySelector",
  type: "select",
  solution: "plugin-samples",
  path: dashBoardName,
  action: "GetTerritory.xaction",
  parameters:[],
  parameter:"territory",
  htmlObject: "territory_selector",
  executeAtStart: true,
  preExecution:function(){},
  postExecution:function(){Dashboards.processChange(this.name);}
}



firstChart = 
{
  name: "Chart",
  type: "xaction",
  solution: "plugin-samples",
  path: dashBoardName,
  action: "PieChart1.xaction",
  parameters: [["productLine","productLine"]],
  listeners:["productLine"],
  htmlObject: "first_chart",
  executeAtStart: true,
  preExecution:function(){},
  postExecution:function(){}
}

secondChart = 
{
  name: "Chart",
  type: "xaction",
  solution: "plugin-samples",
  path: dashBoardName,
  action: "BarChart2.xaction",
  parameters:[["territory","territory"]],
  listeners:["territory"],
  htmlObject: "second_chart",
  executeAtStart: true,
  preExecution:function(){},
  postExecution:function(){}
}

thirdChart = 
{
  name: "Chart",
  type: "xaction",
  solution: "plugin-samples",
  path: dashBoardName,
  action: "LineChart3.xaction",
  parameters:[["territory","territory"],["productLine","productLine"]],
  listeners:["territory","productLine"],
  htmlObject: "third_chart",
  executeAtStart: true,
  preExecution:function(){},
  postExecution:function(){}
}

pivot = 
{
  name: "pivot",
  type: "jpivot",
  solution: "plugin-samples",
  path: dashBoardName,
  action: "Pivot.xaction",
  parameters:[["territory","territory"],["productLine","productLine"]],
  listeners:["territory","productLine"],
  htmlObject: "pivot_object",
  executeAtStart: true,
  iframeHeight: "500px",
  iframeWidth: "850px",
  preExecution:function(){},
  postExecution:function(){}
}

map =
{
name: "map",
	  type: "map",
	  solution: "plugin-samples",
	  path: dashBoardName,
	  action: "GetPoints.xaction",
	  parameters:[["territory","territory"]],
	  listeners:["territory"],
	  messageElementId: "messages",
	  evolutionElementId: "chart",
	  htmlObject: "map",
	  executeAtStart: true,
	  initPosLon: -7.5,
	  initPosLat: 39.8,
	  initZoom: 1,
	  expression: function(){return "var icon=''; icon = markers[0]; icon"},
	  expression: function(){return "var icon=''; if (value < bottomThreshold){icon = markers[2];} else if (value > topThreshold){icon = markers[0];} else {icon = markers[1];}; icon"},
	  preExecution:function(){},
	  postExecution:function(){},
	  markers: ["js/OpenMap/OpenLayers/img/marker-green.png","js/OpenMap/OpenLayers/img/marker-gold.png","js/OpenMap/OpenLayers/img/marker.png"]
}


var components = [ territoryParameter, productLineParameter, firstChart, secondChart, thirdChart, map, pivot];

load();

function load(){

	Dashboards.init(components);
}

</script>
>>>>>>> d6863c15
<|MERGE_RESOLUTION|>--- conflicted
+++ resolved
@@ -1,4 +1,3 @@
-<<<<<<< HEAD
 <form>
 	<h2>SteelWheels Sales Analysis</h2>
 	<small>Sales trends based on the SteelWheels database</small>
@@ -189,207 +188,3 @@
 }
 
 </script>
-
-=======
-<form>
-	<h2>SteelWheels Sales Analysis</h2>
-	<small>Sales trends based on the SteelWheels database</small>
-
-	<div id="map" style="width: 600px; height: 200px; z-index:0;">&nbsp;</div>
-	<small>
-		<br/>
-		Overall Sales:
-		<img src="js/OpenMap/OpenLayers/img/marker.png"/>  - sales &lt; 1M; 
-		<img src="js/OpenMap/OpenLayers/img/marker-gold.png"/>  - sales between 1M and 2M; 
-		<img src="js/OpenMap/OpenLayers/img/marker-green.png"/>  - sales &gt; 2M; 
-	</small>
-
-	<h2 class="title">Product Line and Territory analysis</h2>
-	<table class="links">
-		<tr>
-			<td>
-				<span id="second_chart">&nbsp;</span>
-			</td>
-			<td>
-				<span id="first_chart">&nbsp;</span>
-			</td>
-		</tr>
-	</table>
-
-	<div class="entry">
-		<p>
-		<span id="messages">&nbsp;</span>
-		</p>
-	</div>
-	<h3 class="title">Sales Overtime</h3>
-	<p class="meta"><small>Sales evolutions for all the activity time</small></p>
-
-	<p class="links">
-	<span id="third_chart">&nbsp;</span>
-	</p>
-	<h2 class="title">Pivot Analysis</h2>
-	<p class="meta"> 
-	<small>JPivot analysis based on the chosen conditions</small>
-	</p>
-
-	<p class="comment">
-	This interactive pivot table gives information on the conditions specified for territory and product line
-	</p>
-
-	<div id="pivot_object" style="width: 850px; height: 500px">&nbsp;</div>
-	<!-- end content -->
-</form>
-	<!-- end sidebar -->
-<!-- end page -->
-<!-- Start of component definition -->
-
-<script language="javascript" type="text/javascript">
-
-var territory="";
-var productLine="";
-var dateStart="2003-04-01";
-var dashBoardName = "pentaho-cdf/20-samples/map_dashboard";
-var bottomThreshold = 1000000;
-var topThreshold = 2000000;
-var selectedPoint;
-
-territoryParameter = 
-{
-  name: "territoryParameter",
-  type: "text",
-  htmlObject: "parameter_territory",
-  expression: function(){return "territory.length>0?territory:'All territorys'"},
-  executeAtStart: true,
-  listeners:["territory"],
-  preExecution:function(){},
-  postExecution:function(){}
-}
-
-
-productLineParameter = 
-{
-  name: "productLineParameter",
-  type: "text",
-  htmlObject: "parameter_productLine",
-  expression: function(){return "productLine.length>0?productLine:'All products'"},
-  executeAtStart: true,
-  listeners:["productLine"],
-  preExecution:function(){},
-  postExecution:function(){}
-}
-
-
-territorySelector = 
-{
-  name: "territorySelector",
-  type: "select",
-  solution: "plugin-samples",
-  path: dashBoardName,
-  action: "GetTerritory.xaction",
-  parameters:[],
-  parameter:"territory",
-  htmlObject: "territory_selector",
-  executeAtStart: true,
-  preExecution:function(){},
-  postExecution:function(){Dashboards.processChange(this.name);}
-}
-
-
-
-firstChart = 
-{
-  name: "Chart",
-  type: "xaction",
-  solution: "plugin-samples",
-  path: dashBoardName,
-  action: "PieChart1.xaction",
-  parameters: [["productLine","productLine"]],
-  listeners:["productLine"],
-  htmlObject: "first_chart",
-  executeAtStart: true,
-  preExecution:function(){},
-  postExecution:function(){}
-}
-
-secondChart = 
-{
-  name: "Chart",
-  type: "xaction",
-  solution: "plugin-samples",
-  path: dashBoardName,
-  action: "BarChart2.xaction",
-  parameters:[["territory","territory"]],
-  listeners:["territory"],
-  htmlObject: "second_chart",
-  executeAtStart: true,
-  preExecution:function(){},
-  postExecution:function(){}
-}
-
-thirdChart = 
-{
-  name: "Chart",
-  type: "xaction",
-  solution: "plugin-samples",
-  path: dashBoardName,
-  action: "LineChart3.xaction",
-  parameters:[["territory","territory"],["productLine","productLine"]],
-  listeners:["territory","productLine"],
-  htmlObject: "third_chart",
-  executeAtStart: true,
-  preExecution:function(){},
-  postExecution:function(){}
-}
-
-pivot = 
-{
-  name: "pivot",
-  type: "jpivot",
-  solution: "plugin-samples",
-  path: dashBoardName,
-  action: "Pivot.xaction",
-  parameters:[["territory","territory"],["productLine","productLine"]],
-  listeners:["territory","productLine"],
-  htmlObject: "pivot_object",
-  executeAtStart: true,
-  iframeHeight: "500px",
-  iframeWidth: "850px",
-  preExecution:function(){},
-  postExecution:function(){}
-}
-
-map =
-{
-name: "map",
-	  type: "map",
-	  solution: "plugin-samples",
-	  path: dashBoardName,
-	  action: "GetPoints.xaction",
-	  parameters:[["territory","territory"]],
-	  listeners:["territory"],
-	  messageElementId: "messages",
-	  evolutionElementId: "chart",
-	  htmlObject: "map",
-	  executeAtStart: true,
-	  initPosLon: -7.5,
-	  initPosLat: 39.8,
-	  initZoom: 1,
-	  expression: function(){return "var icon=''; icon = markers[0]; icon"},
-	  expression: function(){return "var icon=''; if (value < bottomThreshold){icon = markers[2];} else if (value > topThreshold){icon = markers[0];} else {icon = markers[1];}; icon"},
-	  preExecution:function(){},
-	  postExecution:function(){},
-	  markers: ["js/OpenMap/OpenLayers/img/marker-green.png","js/OpenMap/OpenLayers/img/marker-gold.png","js/OpenMap/OpenLayers/img/marker.png"]
-}
-
-
-var components = [ territoryParameter, productLineParameter, firstChart, secondChart, thirdChart, map, pivot];
-
-load();
-
-function load(){
-
-	Dashboards.init(components);
-}
-
-</script>
->>>>>>> d6863c15
