<?xml version="1.0" encoding="UTF-8"?>
<action-sequence>
	<title>TimePlot data feeder</title>
	<version>1</version>
	<logging-level>WARN</logging-level>
	<documentation>
		<author>Pedro Alves</author>
		<description>This is the datafeeder for the timeplot component</description>
		<help/>
		<result-type/>
	</documentation>

	<inputs>
		<JNDI type="string">
			<sources>
				<request>jndi</request>
			</sources>
			<default-value/>
		</JNDI>
		<QUERY type="string">
			<sources>
				<request>query</request>
			</sources>
			<default-value/>
		</QUERY>
		<CUBE type="string">
			<sources>
				<request>cube</request>
			</sources>
			<default-value/>
		</CUBE>
		<ROLE type="string">
			<sources>
				<session>role</session>
			</sources>
			<default-value/>
		</ROLE>
		<CATALOG type="string">
			<sources>
				<request>catalog</request>
			</sources>
			<default-value/>
		</CATALOG>
		<QUERY_TYPE type="string">
			<sources>
				<request>queryType</request>
			</sources>
			<default-value>mdx</default-value>
		</QUERY_TYPE>
		<TOPCOUNT type="string">
			<sources>
				<request>topCount</request>
			</sources>
			<default-value>0</default-value>
		</TOPCOUNT>
		<TOPCOUNTAXIS type="string">
			<sources>
				<request>topCountAxis</request>
			</sources>
			<default-value>columns</default-value>
		</TOPCOUNTAXIS>
		<ORDERCOLUMNS type="string">
			<sources>
				<request>orderColumns</request>
			</sources>
			<default-value/>
		</ORDERCOLUMNS>
		<DIRECTORY type="string">
			<sources>
				<request>directory</request>
			</sources>
			<default-value/>
		</DIRECTORY>
		<TRANSFORMATION type="string">
			<sources>
				<request>transformation</request>
			</sources>
			<default-value/>
		</TRANSFORMATION>
		<IMPORTSTEP type="string">
			<sources>
				<request>importStep</request>
			</sources>
			<default-value>Output</default-value>
		</IMPORTSTEP>
		<PARAMETER1 type="string">
			<sources>
				<request>parameter1</request>
			</sources>
			<default-value/>
		</PARAMETER1>
		<PARAMETER2 type="string">
			<sources>
				<request>parameter2</request>
			</sources>
			<default-value/>
		</PARAMETER2>
		<PARAMETER3 type="string">
			<sources>
				<request>parameter3</request>
			</sources>
			<default-value/>
		</PARAMETER3>
		<PARAMETER4 type="string">
			<sources>
				<request>parameter4</request>
			</sources>
			<default-value/>
		</PARAMETER4>
		<PARAMETER5 type="string">
			<sources>
				<request>parameter5</request>
			</sources>
			<default-value/>
		</PARAMETER5>
		<PARAMETER6 type="string">
			<sources>
				<request>parameter6</request>
			</sources>
			<default-value/>
		</PARAMETER6>
		<PARAMETER7 type="string">
			<sources>
				<request>parameter7</request>
			</sources>
			<default-value/>
		</PARAMETER7>
		<PARAMETER8 type="string">
			<sources>
				<request>parameter8</request>
			</sources>
			<default-value/>
		</PARAMETER8>
		<PARAMETER9 type="string">
			<sources>
				<request>parameter9</request>
			</sources>
			<default-value/>
		</PARAMETER9>
	</inputs>
	<outputs>
		<text type="string">
			<destinations>
				<response>content</response>
			</destinations>
		</text>
	</outputs>

	<actions>
		<actions>
			<condition><![CDATA[QUERY_TYPE == "mdx"]]></condition>
			<action-definition>
				<component-name>MDXLookupRule</component-name>
				<action-type>OLAP</action-type>
				<action-inputs>
					<QUERY type="string"/>
					<JNDI type="string"/>
					<CATALOG type="string"/>
					<CUBE type="string"/>
					<ROLE type="string"/>
				</action-inputs>
				<action-resources/>
				<action-outputs>
					<query-results type="result-set" mapping="query_result"/>
				</action-outputs>
				<component-definition>
					<location><![CDATA[mondrian]]></location>
					<query>{QUERY}</query>
					<jndi>{JNDI}</jndi>
					<cube>{CUBE}</cube>
					<role>{ROLE}</role>
					<catalog>{CATALOG}</catalog>
				</component-definition>
			</action-definition>
			<action-definition>
				<component-name>JavascriptRule</component-name>
				<action-type>Format MDX Results</action-type>
				<action-inputs>
					<query_result type="result-set"/>
					<TOPCOUNT type="string"/>
					<TOPCOUNTAXIS type="string"/>
					<ORDERCOLUMNS type="string"/>
				</action-inputs>
				<action-outputs>
					<text type="string"/>
				</action-outputs>
				<component-definition>
					<script><![CDATA[

					var text = "";

					var rsmd = query_result.getMetaData() ;
					var colHeaders = rsmd.getColumnHeaders() ;
					var rowHeaders = rsmd.getRowHeaders() ;
					var colCount = rsmd.getColumnCount() ;
					var rowCount = query_result.getRowCount() ;
					var colIteraction = colCount;
					var rowIteraction = rowCount;

					//Build Header
					var resultSetHeader = new Array(colCount) ;
					resultSetHeader[0] = 'Locations';
					var headers = new Array();

					var columnsValuesIndex = new Array();
					for(i = 0; i < colCount; i++){
						resultSetHeader[i+1] = colHeaders[0][i].toString() + '';
						columnsValuesIndex[colHeaders[0][i].toString()] = i;
					}

					if (TOPCOUNTAXIS == 'rows'){
						rowIteraction = TOPCOUNT==0||TOPCOUNT > rowCount?rowCount:TOPCOUNT ;
						out.println("Rows: " + rowIteraction);
					}
					if (TOPCOUNTAXIS == 'columns'){
						colIteraction = TOPCOUNT==0||TOPCOUNT > colCount?colCount:TOPCOUNT ;
					}

					if(TOPCOUNT == 0 && ORDERCOLUMNS != ""){
						var queryColumnsStr = resultSetHeader.join(",");
						ORDERCOLUMNS = ORDERCOLUMNS.split(",");

						for(i=0; i < ORDERCOLUMNS.length; i++){
							headers[i] = new Array();
							headers[i][1] = 0;
							if(queryColumnsStr.indexOf(ORDERCOLUMNS[i]) != -1){
								headers[i][0] = "";
								headers[i][1] = columnsValuesIndex[ORDERCOLUMNS[i]];
							}
							else
								headers[i][0] = "0";
						}
					}

					for (i=0; i<rowIteraction; i++)
					{
						var a = new Array();
						if(TOPCOUNT == 0 && ORDERCOLUMNS != ""){
							a[0] = rowHeaders[i][0];
							for(j = 0; j < headers.length; j++){
								if(headers[j][0]=="") {									
									a[j+1] = query_result.getValueAt(i,headers[j][1])||0;									
								}
								else
									a[j+1] = 0;
							}
						}
						else{

							a[0] = rowHeaders[i][0];
							for(j=0; j< colIteraction; j++){
								a[j+1] = query_result.getValueAt(i,j);
							}

							if (TOPCOUNTAXIS == 'columns' && colIteraction != colCount){
								var value = 0;
								for (j=colIteraction; j<colCount; j++) {
									var localValue = query_result.getValueAt(i,j) ;
									value += localValue;
									//out.println("j: " + j + ", a1: " + a[1] + "; col: " + colHeaders[0][j] + "; Value: " + localValue);
								}
								a.push(value);
								//out.println("OTHERS: a0: " + a[0] + "; a1: " + a[1] + "; a2: " + a[2]);
							}
						}
						//out.println("a0: " + a[0] + "; a1: " + a[1] + "; a2: " + a[0] + "; Array: " + a);
						text += a.join(",");
						text += "\n";
					}

					// Other's block
					if (TOPCOUNTAXIS == 'rows' && rowIteraction != rowCount){

						// This will probably need a refactoring. All of this, actually :S
						var value = 0;
						var a = new Array();
						for(j = 0 ; j < colIteraction; j++){

							for (i=rowIteraction; i<rowCount; i++) {
								var localValue = query_result.getValueAt(i,j) ;
								value += localValue;
								//out.println("j: " + j + ", a1: " + a[1] + "; col: " + colHeaders[0][j] + "; Value: " + localValue);
							}
							a[0] = 'Others';
							a[j+1] = value;
						}
						//out.println("OTHERS: a0: " + a[0] + "; a1: " + a[1] + "; a2: " + a[2]);
						text += a.join(",");
						text += "\n";
					}

					text;

									]]></script>
							</component-definition>
						</action-definition>
					</actions>
					<actions>
						<condition><![CDATA[QUERY_TYPE == "sql"]]></condition>
<<<<<<< HEAD
						<action-definition>
=======
						<!--action-definition>
>>>>>>> e829f719
							<component-name>SQLLookupRule</component-name>
							<action-type>Relational</action-type>
							<action-inputs>
								<QUERY type="string"/>
								<JNDI type="string"/>
							</action-inputs>
							<action-outputs>
								<query-result type="result-set" mapping="query_result"/>
							</action-outputs>
							<component-definition>
								<jndi>{JNDI}</jndi>
								<live><![CDATA[false]]></live>
								<query>{QUERY}</query>
							</component-definition>
						</action-definition>
						<action-definition>
							<component-name>ResultSetCrosstabComponent</component-name>
							<action-type>CrossTab it</action-type>
							<action-inputs>
								<result_set type="result-set" mapping="query_result"/>
							</action-inputs>
							<action-outputs>
								<query-result2 type="result-set" mapping="query_result2"/>
							</action-outputs>
							<component-definition>
								<pivot_column>1</pivot_column>
								<measures_column>3</measures_column>
								<sort_by_column>2</sort_by_column>
							</component-definition>
						</action-definition>
						<action-definition>
							<component-name>JavascriptRule</component-name>
							<action-type>Format SQL Results</action-type>
							<action-inputs>
								<query_result type="result-set" mapping="query_result2"/>
								<ORDERCOLUMNS type="string"/>
							</action-inputs>
							<action-outputs>
								<text type="string"/>
							</action-outputs>
							<component-definition>
								<script><![CDATA[

								// SQL to Relation result set, needed for the 

								var text = "";


								if (query_result != null)
								{


									var rsmd = query_result.getMetaData() ;
									var colHeaders = rsmd.getColumnHeaders() ;
									var rowHeaders = rsmd.getRowHeaders() ;
									var colCount = rsmd.getColumnCount() ;
									var rowCount = query_result.getRowCount() ;

									ORDERCOLUMNS = ORDERCOLUMNS.split(",");

									if(ORDERCOLUMNS != "") {

										var queryColumns = new Array();
										var columnsValuesIndex = new Array();
										for(i = 1; i < colCount; i++){
											queryColumns[i-1] = colHeaders[0][i].toString();
											columnsValuesIndex[queryColumns[i-1]] = i;
										}

										var queryColumnsStr = queryColumns.join(",");


										var headers = new Array();
										headers[0] = new Array();
										headers[0][0] = "";
										headers[0][1] = 0;
										for(i=0; i < ORDERCOLUMNS.length; i++){

											headers[i+1] = new Array();
											headers[i+1][1] = 0;
											if(queryColumnsStr.indexOf(ORDERCOLUMNS[i]) != -1)
											{
												headers[i+1][0] = "";
												headers[i+1][1] = columnsValuesIndex[ORDERCOLUMNS[i]];
											}
											else
												headers[i+1][0] = "0";
										}


										for (i=0; i<rowCount; i++) {

											var a = new Array();
											for(j = 0,k=0; j < headers.length; j++){

												if(headers[j][0]=="") {
													a[j] = query_result.getValueAt(i,headers[j][1]) ||0;
													k++;
												}
												else
													a[j] = 0;
											}

											text += a.join(",");
											text += "\n";

										}
									}
									else
									{
										for (i=0; i<rowCount; i++) {
											var a = new Array();
											for(j = 0; j < colCount; j++){
												a[j] = query_result.getValueAt(i,j) ||0;
											}

											text += a.join(",");
											text += "\n";

										}
									}

									text;

								}

											]]></script>
									</component-definition>
<<<<<<< HEAD
								</action-definition>
=======
								</action-definition-->
>>>>>>> e829f719
							</actions>
							<actions>
								<condition><![CDATA[QUERY_TYPE == "kettle"]]></condition>
								<action-definition>
									<component-name>SubActionComponent</component-name>
									<action-type>Pentaho BI Process</action-type>
									<action-inputs>
										<PARAMETER1 type="string"/>
										<PARAMETER2 type="string"/>
										<PARAMETER3 type="string"/>
										<PARAMETER4 type="string"/>
										<PARAMETER5 type="string"/>
										<PARAMETER6 type="string"/>
										<PARAMETER7 type="string"/>
										<PARAMETER8 type="string"/>
										<PARAMETER9 type="string"/>
										<TRANSFORMATION type="string"/>
										<DIRECTORY type="string"/>
										<IMPORTSTEP type="string"/>
									</action-inputs>
									<action-outputs>
										<newResults type="result-set"/> 
									</action-outputs>
									<component-definition>
										<solution><![CDATA[cdf]]></solution>
										<path><![CDATA[components]]></path>
										<action><![CDATA[kettletransformation.xaction]]></action>
									</component-definition>
								</action-definition>
								<action-definition>
									<component-name>JavascriptRule</component-name>
									<action-type>Format Kettle Results</action-type>
									<action-inputs>
										<newResults type="result-set"/>
										<TOPCOUNT type="string"/>
										<TOPCOUNTAXIS type="string"/>
										<ORDERCOLUMNS type="string"/>
									</action-inputs>
									<action-outputs>
										<text type="string"/>
									</action-outputs>
									<component-definition>
										<script><![CDATA[

											var text = "";

											var rsmd = newResults.getMetaData() ;

											var colHeaders = rsmd.getColumnHeaders() ;
											var colCount = rsmd.getColumnCount() ;
											var rowCount = newResults.getRowCount() ;
											out.println("Columns: " + colCount + "; Rows: " + rowCount);
											var colIteraction = colCount;
											var rowIteraction = rowCount;

											//Build Header
											var resultSetHeader = new Array(colCount) ;
											resultSetHeader[0] = 'Locations';
											var headers = new Array();

											var columnsValuesIndex = new Array();
											for(i = 0; i < colCount; i++){

												out.println("Header: " + colHeaders[0][i].toString() + '');
												resultSetHeader[i+1] = colHeaders[0][i].toString() + '';
												columnsValuesIndex[colHeaders[0][i].toString()] = i;
											}

											if (TOPCOUNTAXIS == 'rows'){
												rowIteraction = TOPCOUNT==0||TOPCOUNT > rowCount?rowCount:TOPCOUNT ;
												out.println("Rows: " + rowIteraction);
											}
											if (TOPCOUNTAXIS == 'columns'){
												colIteraction = TOPCOUNT==0||TOPCOUNT > colCount?colCount:TOPCOUNT ;
											}

											if(TOPCOUNT == 0 && ORDERCOLUMNS != ""){
												var queryColumnsStr = resultSetHeader.join(",");
												ORDERCOLUMNS = ORDERCOLUMNS.split(",");

												for(i=0; i < ORDERCOLUMNS.length; i++){
													headers[i] = new Array();
													headers[i][1] = 0;
													if(queryColumnsStr.indexOf(ORDERCOLUMNS[i]) != -1){
														headers[i][0] = "";
														headers[i][1] = columnsValuesIndex[ORDERCOLUMNS[i]];
													}
													else
														headers[i][0] = "0";
												}
											}

											for (i=0; i<rowIteraction; i++)
											{
												var a = new Array();
												if(TOPCOUNT == 0 && ORDERCOLUMNS != ""){
													for(j = 0; j < headers.length; j++){
														if(headers[j][0]=="") {									
															a[j+1] = newResults.getValueAt(i,headers[j][1])||0;									
														}
														else
															a[j+1] = 0;
													}
												}
												else{

													for(j=0; j< colIteraction; j++){
														a[j] = newResults.getValueAt(i,j) || 0;
													}

													if (TOPCOUNTAXIS == 'columns' && colIteraction != colCount){
														var value = 0;
														for (j=colIteraction; j<colCount; j++) {
															var localValue = newResults.getValueAt(i,j);
															value += localValue;
															//out.println("j: " + j + ", a1: " + a[1] + "; col: " + colHeaders[0][j] + "; Value: " + localValue);
														}
														a.push(value);
														//out.println("OTHERS: a0: " + a[0] + "; a1: " + a[1] + "; a2: " + a[2]);
													}
												}
												//out.println("a0: " + a[0] + "; a1: " + a[1] + "; a2: " + a[0] + "; Array: " + a);
												text += a.join(",");
												text += "\n";
											}

											// Other's block
											if (TOPCOUNTAXIS == 'rows' && rowIteraction != rowCount){

												// This will probably need a refactoring. All of this, actually :S
												var value = 0;
												var a = new Array();
												for(j = 0 ; j < colIteraction; j++){

													for (i=rowIteraction; i<rowCount; i++) {
														var localValue = newResults.getValueAt(i,j);
														value += localValue;
														//out.println("j: " + j + ", a1: " + a[1] + "; col: " + colHeaders[0][j] + "; Value: " + localValue);
													}
													a[j] = value;
												}
												//out.println("OTHERS: a0: " + a[0] + "; a1: " + a[1] + "; a2: " + a[2]);
												text += a.join(",");
												text += "\n";
											}

											text;

														]]></script>
												</component-definition>
											</action-definition>
										</actions>
									</actions>
								</action-sequence><|MERGE_RESOLUTION|>--- conflicted
+++ resolved
@@ -297,11 +297,7 @@
 					</actions>
 					<actions>
 						<condition><![CDATA[QUERY_TYPE == "sql"]]></condition>
-<<<<<<< HEAD
-						<action-definition>
-=======
 						<!--action-definition>
->>>>>>> e829f719
 							<component-name>SQLLookupRule</component-name>
 							<action-type>Relational</action-type>
 							<action-inputs>
@@ -430,11 +426,7 @@
 
 											]]></script>
 									</component-definition>
-<<<<<<< HEAD
-								</action-definition>
-=======
 								</action-definition-->
->>>>>>> e829f719
 							</actions>
 							<actions>
 								<condition><![CDATA[QUERY_TYPE == "kettle"]]></condition>
