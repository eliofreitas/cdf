--- conflicted
+++ resolved
@@ -90,11 +90,7 @@
 	
 	<actions> 
 		<condition><![CDATA[QUERY_TYPE == "sql"]]></condition>
-<<<<<<< HEAD
-			<action-definition> 
-=======
 			<!--action-definition> 
->>>>>>> e829f719
 			  <component-name>SQLLookupRule</component-name>
 			  <action-type>Relational</action-type>
 			  <action-inputs>
@@ -109,11 +105,7 @@
 				 <live><![CDATA[false]]></live>  
 				 <query>{QUERY}</query> 
 			  </component-definition> 
-<<<<<<< HEAD
-			</action-definition>
-=======
 			</action-definition-->
->>>>>>> e829f719
 	</actions> 
 	
 	<action-definition> 
