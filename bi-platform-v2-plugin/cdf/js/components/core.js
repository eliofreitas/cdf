--- conflicted
+++ resolved
@@ -412,7 +412,7 @@
         overrides = overrides || {};
         var ajaxOpts = {
           type: 'GET',
-          url: "/plugin/pentaho-cdf/api/comments/"+operation,
+          url: "/pentaho/content/pentaho-cdf/Comments",
           success: function(data) {
             myself.requestResponse(data, operation, collection, callback)
           },
@@ -787,11 +787,7 @@
   },
   warnOnce: function() {
   Dashboards.log("Warning: QueryComponent behaviour is due to change. See " +
-<<<<<<< HEAD
-    "http://www.webdetails.org/redmine/projects/cdf/wiki/QueryComponent" + 
-=======
     "http://http://www.webdetails.org/redmine/projects/cdf/wiki/QueryComponent" +
->>>>>>> 3eb1a78d
     " for more information");
     delete(this.warnOnce);
   }
