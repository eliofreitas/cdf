--- conflicted
+++ resolved
@@ -503,13 +503,11 @@
       }
   },this);
   setTimeout(handler,1);
-<<<<<<< HEAD
-=======
 };
 
 Dashboards.update = function(component) {
   this.updateAll([component]);
->>>>>>> f9d602b8
+
 };
 
 Dashboards.updateComponent = function(object) {
@@ -728,11 +726,6 @@
   }
   this.waitingForInit = updating.slice();
 
-<<<<<<< HEAD
-  var callback = function(comp) {
-    this.waitingForInit = _(this.waitingForInit).without(comp);
-    comp.off('cdf:postExecution',callback);
-=======
   var callback = function(comp,isExecuting) {
     /*
      * The `preExecution` event will pass two arguments (the component proper
@@ -747,7 +740,6 @@
     this.waitingForInit = _(this.waitingForInit).without(comp);
     comp.off('cdf:postExecution',callback);
     comp.off('cdf:preExecution',callback);
->>>>>>> f9d602b8
     this.handlePostInit();
   }
 
@@ -755,15 +747,10 @@
     function() {
       for(var i= 0, len = updating.length; i < len; i++){
         var component = updating[i];
-<<<<<<< HEAD
-        component.on('cdf:postExecution',callback,myself);
-        myself.update(component);
-      }
-=======
         component.on('cdf:postExecution cdf:preExecution',callback,myself);
       }
       Dashboards.updateAll(updating);
->>>>>>> f9d602b8
+
       if(components.length > 0) {
         myself.handlePostInit();
       }
