 $.ajaxSetup({
  type: "POST",
  async: false,
  traditional: true,
  scriptCharset: "utf-8",
  contentType: "application/x-www-form-urlencoded;charset=UTF-8",

  dataFilter: function(data, dtype) {
    // just tagging date
    Dashboards.lastServerResponse = Date.now();
    return data;
  }
});



var pathArray = window.location.pathname.split( '/' );
var webAppPath;
if (!(typeof(CONTEXT_PATH) == 'undefined')){
  webAppPath = CONTEXT_PATH;
}
if(webAppPath == undefined){
  webAppPath = "/" + pathArray[1];
}

if(webAppPath.endsWith("/")) {
  webAppPath = webAppPath.substr(0, webAppPath.length-1);
}

var GB_ANIMATION = true;
var CDF_CHILDREN = 1;
var CDF_SELF = 2;
var ERROR_IMAGE = webAppPath + "/api/plugins/pentaho-cdf/files/resources/style/images/error.png";
var CDF_ERROR_DIV = 'cdfErrorDiv';


if($.blockUI){
  $.blockUI.defaults.fadeIn = 0;
  $.blockUI.defaults.message = '<div style="padding: 15px;"><img src="' + webAppPath + '/api/plugins/pentaho-cdf/files/resources/style/images/processing_transparent.gif" />';
  $.blockUI.defaults.css.left = '50%';
  $.blockUI.defaults.css.top = '40%';
  $.blockUI.defaults.css.marginLeft = '-16px';
  $.blockUI.defaults.css.width = '32px';
  $.blockUI.defaults.css.background = 'none';
  $.blockUI.defaults.overlayCSS = { backgroundColor: "#FFFFFF", opacity: 0.8, cursor: "wait"};
  $.blockUI.defaults.css.border = "none";
}



if (typeof $.SetImpromptuDefaults == 'function')
  $.SetImpromptuDefaults({
    prefix: 'colsJqi',
    show: 'slideDown'
  });

var Dashboards = {

  ERROR_CODES:{
    'QUERY_TIMEOUT' : {
      msg: "Query timeout reached"
    },
    "COMPONENT_ERROR" : {
      msg: "Error processing component"
    }
  },
  CDF_BASE_PATH: webAppPath + "/plugin/pentaho-cdf/api/",
  parameterModel: new Backbone.Model(),
  TRAFFIC_RED: webAppPath + "/api/plugins/pentaho-cdf/files/resources/style/images/traffic_red.png",
  TRAFFIC_YELLOW: webAppPath + "/api/plugins/pentaho-cdf/files/resources/style/images/traffic_yellow.png",
  TRAFFIC_GREEN: webAppPath + "/api/plugins/pentaho-cdf/files/resources/style/images/traffic_green.png",
  viewFlags: {
    UNUSED: "unused",
    UNBOUND: "unbound",
    VIEW: "view"
  },
  /* globalContext determines if components and params are retrieved
   * from the current window's object or from the Dashboards singleton
   */
  globalContext: true,
  escapeParameterValues : true,
  /* Used to control progress indicator for async mode */
  runningCalls: 0,
  components: [],
  /* Holds the dashboard parameters if globalContext = false */
  parameters: [],

  // Holder for context
  context:{},


  /*
   * Legacy dashboards don't have priority, so we'll assign a very low priority
   * to them.
   * */

  legacyPriority: -1000,

  /* Log lifecycle events? */
  logLifecycle: true,

  args: [],
  monthNames : ['January', 'February', 'March', 'April', 'May', 'June', 'July', 'August', 'September', 'October', 'November', 'December'],

  lastServerResponse: Date.now(),
  serverCheckResponseTimeout: 1800000, //ms, will be overridden at init
  /* Reference to current language code . Used in every place where jquery
   * plugins used in CDF hasm native internationalization support (ex: Datepicker)
   */
  i18nCurrentLanguageCode : null,
  i18nSupport : null  // Reference to i18n objects
};

_.extend(Dashboards, Backbone.Events);

// Log
Dashboards.log = function(m,type){
  if (typeof console != "undefined" ){
    if (type && console[type]) {
      console[type]("CDF: " + m);
    }else if (type === 'exception' &&
      !console.exception) {
      console.error(m.stack);
    }
    else {
      console.log("CDF: " + m);
    }
  }
};

Dashboards.error = function(m){
  this.log(m, 'error');
}

// REFRESH ENGINE begin

Dashboards.RefreshEngine = function(){// Manages periodic refresh of components

  var NO_REFRESH = 0;//currently no distinction between explicitly disabled or not set
  var refreshQueue = new Array();//component refresh queue
  var activeTimer = null;//timer for individual component refresh

  var globalRefreshPeriod = NO_REFRESH;
  var globalTimer = null;

  Dashboards.RefreshEngine.QueueItem = function() {
    return {
      nextRefresh : 0,
      component : null
    };
  };

  //set global refresh and (re)start interval
  var startGlobalRefresh = function(refreshPeriod){
    if (globalTimer != null) {
      clearInterval(globalTimer);
      globalTimer = null;
    }
    globalRefreshPeriod = (refreshPeriod >0)? refreshPeriod : NO_REFRESH;
    if(globalRefreshPeriod != NO_REFRESH){
      globalTimer = setInterval("Dashboards.refreshEngine.fireGlobalRefresh()",globalRefreshPeriod * 1000);//ToDo: cleaner way to call
    }
  };

  var clearFromQueue = function(component){
    for (var i = 0; i < refreshQueue.length; i++) {
      if (refreshQueue[i].component == component) {
        refreshQueue.splice(i,1);
        i--;
      }
    }
  };

  var clearQueue = function(){
    if(refreshQueue.length > 0) refreshQueue.splice(0,refreshQueue.length);
  };

  //binary search for elem's position in coll (nextRefresh asc order)
  var getSortedInsertPosition = function(coll, elem){
    var high = coll.length - 1;
    var low = 0;
    var mid;

    while (low <= high) {
      mid = parseInt((low + high) / 2)
      if (coll[mid].nextRefresh > elem.nextRefresh) {
        high = mid - 1;
      } else if (coll[mid].nextRefresh < elem.nextRefresh) {
        low = mid + 1;
      } else {//==
        return mid;
      }
    }
    return low;
  };
  var sortedInsert = function(rtArray,rtInfo){
    var pos = getSortedInsertPosition(rtArray,rtInfo);
    rtArray.splice(pos,0,rtInfo);
  };

  var stopTimer = function(){
    if (activeTimer != null) {
      clearTimeout(activeTimer);
      activeTimer = null;
    }
  };

  var restartTimer = function(){
    stopTimer();
    Dashboards.refreshEngine.fireRefresh();
  };

  var getCurrentTime = function (){
    var date = new Date();
    return date.getTime();
  };

  var isFirstInQueue = function(component){
    return refreshQueue.length > 0 && refreshQueue[0].component == component;
  };

  var refreshComponent = function(component){
    //if refresh period is too short, progress indicator will stay in user's face
    //		let(Dashboards.runningCalls = 0){
    Dashboards.update(component);
  //			Dashboards.runningCalls = 0;
  //			Dashboards.hideProgressIndicator()
  //		}
  };

  var insertInQueue = function(component){
    var time = getCurrentTime();
    // normalize invalid refresh
    if (!(component.refreshPeriod > 0)) {
      component.refreshPeriod = NO_REFRESH;
    }
    if (component.refreshPeriod != NO_REFRESH) {
      //get next refresh time for component
      var info = new Dashboards.RefreshEngine.QueueItem();
      info.nextRefresh = time + (component.refreshPeriod * 1000);
      info.component = component;
      sortedInsert(refreshQueue, info);
    }
  };
  return {

    //set a component's refresh period and clears it from the queue if there;
    //processComponent must be called to activate the refresh timer for the component
    registerComponent : function(component, refreshPeriod){
      if(!component) return false;

      component.refreshPeriod = (refreshPeriod > 0)? refreshPeriod : NO_REFRESH;
      var wasFirst =  isFirstInQueue(component);
      clearFromQueue(component);
      if(wasFirst) restartTimer();

      return true;
    },

    getRefreshPeriod : function(component){
      if(component && component.refreshPeriod > 0) return component.refreshPeriod;
      else return NO_REFRESH;
    },

    //sets next refresh for given component and inserts it in refreshQueue, restarts timer if needed
    processComponent : function(component){
      clearFromQueue(component);
      insertInQueue(component);
      if(isFirstInQueue(component)) restartTimer();
      return true;//dbg
    },

    //clears queue, sets next refresh for all components, restarts timer
    processComponents : function(){
      clearQueue();
      for(var i=0; i<Dashboards.components.length;i++){
        insertInQueue(Dashboards.components[i]);
      }
      restartTimer();
      return true;//dbg
    },

    //pop due items from queue, refresh components and set next timeout
    fireRefresh : function(){
      activeTimer = null;
      var currentTime = getCurrentTime();

      while(refreshQueue.length > 0 &&
        refreshQueue[0].nextRefresh <= currentTime){
        var info = refreshQueue.shift();//pop first
        //call update, which calls processComponent
        refreshComponent(info.component);
      }
      if(refreshQueue.length > 0){
        activeTimer = setTimeout("Dashboards.refreshEngine.fireRefresh()", refreshQueue[0].nextRefresh - currentTime );//ToDo: cleaner way to call
      //activeTimer = setTimeout(this.fireRefresh, refreshQueue[0].nextRefresh - currentTime );
      }
    },

    // called when a valid globalRefreshPeriod exists
    // updates all components without their own refresh period
    fireGlobalRefresh: function(){
      for(i=0;i<Dashboards.components.length;i++){
        var comp = Dashboards.components[i];
        if (!(comp.refreshPeriod > 0) //only update those without refresh
          && comp.type != "select") { //and that are not pov widgets
          refreshComponent(comp);
        }
      }
    },

    setGlobalRefresh : function(refreshPeriod){
      startGlobalRefresh(refreshPeriod);
    },

    getQueue : function(){
      return refreshQueue;
    }
  };
};

Dashboards.refreshEngine = new Dashboards.RefreshEngine();

//REFRESH ENGINE end

Dashboards.setGlobalContext = function(globalContext) {
  this.globalContext = globalContext;
};

Dashboards.showProgressIndicator = function() {
  this.blockUIwithDrag();
};

Dashboards.hideProgressIndicator = function() {
  $.unblockUI();
  this.showErrorTooltip();
};

Dashboards.resetRunningCalls = function(){
  this.runningCalls = 0;
  setTimeout(_.bind(function(){
    this.hideProgressIndicator();
  },this),10);
};

Dashboards.getRunningCalls = function (){
  return this.runningCalls;
};

Dashboards.incrementRunningCalls = function() {
  this.runningCalls++ ;
  this.showProgressIndicator();
//Dashboards.log("+Running calls incremented to: " + Dashboards.getRunningCalls());
};

Dashboards.decrementRunningCalls = function() {
  this.runningCalls-- ;
  //Dashboards.log("-Running calls decremented to: " + Dashboards.getRunningCalls());
  setTimeout(_.bind(function(){
    if(this.runningCalls<=0){
      this.hideProgressIndicator();
      this.runningCalls = 0; // Just in case
    }
  },this),10);
};

Dashboards.bindControl = function(control) {
  var Class = this._getControlClass(control);
  if(!Class) {
    this.log("Object type " + control["type"] + " can't be mapped to a valid class", "error");
  } else {
    this._castControlToClass(control, Class);
  }

  this.bindExistingControl(control, Class);
};

Dashboards.bindExistingControl = function(control, Class) {
  if(!control.dashboard) {
    control.dashboard = this;

    // Ensure BaseComponent's methods
    this._castControlToComponent(control, Class);

    // Make sure we clean all events in the case we're redefining the control.
    if(typeof control.off === "function") { control.off("all"); }

    // Endow it with the Backbone event system.
    $.extend(control, Backbone.Events);

    // Add logging lifeCycle
    this._addLogLifecycleToControl(control);

    // For legacy dashboards, we'll automatically assign some priority for component execution.
    if(control.priority == null || control.priority === "") {
        control.priority = this.legacyPriority++;
    }
  }

  return control;
};

Dashboards._castControlToClass = function(control, Class) {
  if(!(control instanceof Class)) {
    var controlImpl = this._makeInstance(Class);

    // Copy implementation into control
    $.extend(control, controlImpl);
  }
};

Dashboards._getControlClass = function(control) {
  // see if there is a class defined for this control
  var typeName = control.type;
  if(typeof typeName === 'function') { typeName = typeName.call(control); } // <=> control.type() ; the _this_ in the call is _control_

  var TypeName = typeName.substring(0,1).toUpperCase() + typeName.substring(1);

  // try _TypeComponent_, _type_ and _Type_ as class names
  var typeNames = [TypeName + 'Component', typeName, TypeName];

  for (var i = 0, N = typeNames.length ; i < N ; i++) {
    // TODO: window represents access to the JS global object.
    // This, or a special object on which to eval types, should be provided by some FWK.

    // If the value of a name is not a function, keep on trying.
    var Class = window[typeNames[i]];
    if(Class && typeof Class === 'function') { return Class; }
  }
  // return undefined;
};

Dashboards._makeInstance = function(Class, args) {
  var o = Object.create(Class.prototype);
  if(args) { Class.apply(o, args); } else { Class.apply(o); }
  return o;
};

Dashboards._castControlToComponent = function(control, Class) {
  // Extend control with BaseComponent methods, if it's not an instance of it.
  // Also, avoid extending if _Class_ was already applied
  // and it is a subclass of BaseComponent.
  if(!(control instanceof BaseComponent) &&
     (!Class || !(Class.prototype instanceof BaseComponent))) {

    var baseProto = BaseComponent.prototype;
    for(var p in baseProto) {
      if(baseProto.hasOwnProperty(p) &&
         (control[p] === undefined) &&
         (typeof baseProto[p] === 'function')) {
        switch(p) {
          // Exceptions
          case 'base': break;

          // Copy
          default: control[p] = baseProto[p]; break;
        }
      }
    }
  }
};

Dashboards._addLogLifecycleToControl = function(control) {
  // TODO: Could the _typeof console !== "undefined"_ test be made beforehand,
  // to avoid always installing the catch-all handler?
  // The same could be said for the _this.logLifecycle_ test.
  // To still allow changing the value dynamically, a Dashboards.setLogLifecycle(.) method could be provided.

  // Add logging lifeCycle
  var myself = this;
  control.on("all", function(e) {
    if(myself.logLifecycle && e !== "cdf" && this.name !== "PostInitMarker" && typeof console !== "undefined") {
      var eventStr;
      var eventName = e.substr(4);
      switch(eventName) {
        case "preExecution":  eventStr = ">Start"; break;
        case "postExecution": eventStr = "<End  "; break;
        case "error":         eventStr = "!Error"; break;
        default:              eventStr = "      "; break;
      }

      var timeInfo = Mustache.render("Timing: {{elapsedSinceStartDesc}} since start, {{elapsedSinceStartDesc}} since last event",this.splitTimer());
      console.log("%c          [Lifecycle " + eventStr + "] " + this.name + " (P: "+ this.priority +" ): " +
          e.substr(4) + " " + timeInfo +" (Running: "+ this.dashboard.runningCalls  +")","color: " + this.getLogColor());
    }
  });
};

Dashboards.getErrorObj = function (errorCode){
  return Dashboards.ERROR_CODES[errorCode] || {};
};

Dashboards.parseServerError = function (resp, txtStatus, error){
  var out = {};
  var regexs = [
    { match: /Query timeout/ , msg: Dashboards.getErrorObj('QUERY_TIMEOUT').msg  }
  ];

  out.error = error;
  out.msg = Dashboards.getErrorObj('COMPONENT_ERROR').msg;
  var str = $('<div/>').html(resp.responseText).find('h1').text();
  _.find( regexs, function (el){
    if ( str.match( el.match )){
      out.msg = el.msg ;
      return true
    } else {
      return false
    }
  });
  out.errorStatus = txtStatus;

  return out
};

Dashboards.handleServerError = function() {
  var err = Dashboards.parseServerError.apply( this, arguments );

  Dashboards.errorNotification( err );
  Dashboards.trigger('cdf cdf:serverError', this);
  Dashboards.resetRunningCalls();
};

Dashboards.errorNotification = function (err, ph) {
  if (ph){
    wd.cdf.notifications.component.render(
      $(ph), {
        title: err.msg,
        desc: ""
    });
  } else {
    wd.cdf.notifications.growl.render({
      title: err.msg,
      desc: ''
    });
  }
};

/**
 * Default impl when not logged in
 */
Dashboards.loginAlert = function(newOpts) {
  var opts = {
    header: "Warning",
    desc: "You are no longer logged in or the connection to the server timed out",
    button: "Click to reload this page",
    callback: function(){
      window.location.reload(true);
    }
  };
  opts = _.extend( {} , opts, newOpts );

  wd.cdf.popups.okPopup.show(opts);
  this.trigger('cdf cdf:loginError', this);
};

/**
 *
 */
Dashboards.checkServer = function() {
	//check if is connecting to server ok
	//use post to avoid cache
	var retVal = false;
	$.ajax({
		type: 'GET',
		async: false,
		dataType: 'json',
		url: Dashboards.CDF_BASE_PATH + 'ping',
		success: function(ok) {
      if(ok != null){
        retVal = false;
      } else {
        retVal = true;
      }
		},
		error: function() {
			retVal = false;
		}

	});
	return retVal;
};


Dashboards.restoreDuplicates = function() {
  /*
   * We mark duplicates by appending an _nn suffix to their names.
   * This means that, when we read the parameters from bookmarks,
   * we can look for the _nn suffixes, and infer from those suffixes
   * what duplications were triggered, allowing us to reproduce that
   * state as well.
   */
  var dupes = this.components.filter(function(c){return c.type == 'duplicate'}),
      suffixes = {},
      params = this.getBookmarkState().params || {};
  /*
   * First step is to go over the bookmarked parameters and find
   * all of those that end with the _nn suffix (possibly several
   * such suffixes piled up, like _1_2, as we can re-duplicate
   * existing duplicates).
   *
   * The suffixes object then maps those suffixes to a mapping of
   * the root parameter names to their respective values.
   * E.g. a parameter 'foo_1 = 1' yields '{_1: {foo: 1}}'
   */
  Object.keys(params).filter(function(e){
      return /(_[0-9]+)+$/.test(e);
  }).map(function(e){
      var parts = e.match(/(.*?)((_[0-9]+)+)$/),
          name = parts[1],
          suffix = parts[2];
      if(!suffixes[suffix]){
          suffixes[suffix] = {}
      }
      suffixes[suffix][name] = params[e];
      return e;
  });


  /*
   * Once we have the suffix list, we'll check each suffix's
   * parameter list against each of the DuplicateComponents
   * in the dashboard. We consider that a suffix matches a
   * DuplicateComponent if the suffix contains all of the
   * Component's Bookmarkable parameters. If we're satisfied
   * that such a match was found, then we tell the Component
   * to trigger a duplication with the provided values.
   */
  var myself = this;
  for (var s in suffixes) if (suffixes.hasOwnProperty(s)) {
    var params = suffixes[s];
    $.each(dupes,function(i,e){
      var p;
      for (p = 0; p < e.parameters.length;p++) {
        if (!params.hasOwnProperty(e.parameters[p]) && myself.isBookmarkable(e.parameters[p])) {
          return;
        }
      }
      e.duplicate(params);
    });
  }
}
Dashboards.blockUIwithDrag = function() {
  if (typeof this.i18nSupport !== "undefined" && this.i18nSupport != null) {
    // If i18n support is enabled process the message accordingly
    $.blockUI.defaults.message = '<div style="padding: 0px;"><img src="' + webAppPath + '/api/plugins/pentaho-cdf/files/resources/style/images/processing_transparent.gif" /></div>';
  }

  $.blockUI();
  var handle = $('<div id="blockUIDragHandle"></div>')
  $("div.blockUI.blockMsg").prepend(handle);
  $("div.blockUI.blockMsg").draggable({
    handle: "#blockUIDragHandle"
  });
};

Dashboards.updateLifecycle = function(object) {
    var silent = object.lifecycle ? !!object.lifecycle.silent : false;

    if( object.disabled ){
      return;
    }
    if(!silent) {
      this.incrementRunningCalls();
    }
    var handler = _.bind(function() {
      try {
        var shouldExecute;
        if(!(typeof(object.preExecution)=='undefined')){
          shouldExecute = object.preExecution.apply(object);
        }
        /*
         * If `preExecution` returns anything, we should use its truth value to
         * determine whether the component should execute. If it doesn't return
         * anything (or returns `undefined`), then by default the component
         * should update.
         */
        shouldExecute = typeof shouldExecute != "undefined"? !!shouldExecute : true;
        object.trigger('cdf cdf:preExecution', object, shouldExecute);
        if (!shouldExecute) {
          return; // if preExecution returns false, we'll skip the update
        }
        if (object.tooltip != undefined){
          object._tooltip = typeof object["tooltip"]=='function'?object.tooltip():object.tooltip;
        }
        // first see if there is an objectImpl
        if ((object.update != undefined) &&
          (typeof object['update'] == 'function')) {
          object.update();

          // check if component has periodic refresh and schedule next update
          this.refreshEngine.processComponent(object);

        } else {
        // unsupported update call
        }

        if(!(typeof(object.postExecution)=='undefined')){
          object.postExecution.apply(object);
        }
        // if we have a tooltip component, how is the time.
        if (object._tooltip != undefined){
          $("#" + object.htmlObject).attr("title",object._tooltip).tooltip({
            delay:0,
            track: true,
            fade: 250
          });
        }
      } catch (e) {
        var ph = (object.htmlObject) ? $('#' + object.htmlObject) : undefined,
            msg = Dashboards.getErrorObj('COMPONENT_ERROR').msg
                  + ' (' + object.name.replace('render_', '') + ')';
        this.errorNotification( { msg: msg  } , ph );
        this.log("Error updating " + object.name +":",'error');
        this.log(e,'exception');
      } finally {
        if(!silent) {
          this.decrementRunningCalls();
        }
      }

      // Triggering the event for the rest of the process
      object.trigger('cdf cdf:postExecution', object);

  },this);
  setTimeout(handler,1);
};

Dashboards.update = function(component) {
  /*
   * It's not unusual to have several consecutive calls to `update` -- it can
   * happen, e.g, as a result of using `DuplicateComponent` to clone a number
   * of components. If we pass each update individually to `updateAll`, the
   * first call will pass through directly, while the remaining calls will
   * result in the components being queued up for update only after the first
   * finished. To prevent this, we build a list of components waiting to be
   * updated, and only pass those forward to `updateAll` if we haven't had any
   * more calls within 5 miliseconds of the last.
   */
  if(!this.updateQueue){
    this.updateQueue = [];
  }
  this.updateQueue.push(component);
  if(this.updateTimeout) {
    clearTimeout(this.updateTimeout);
  }

  var handler = _.bind(function(){
    this.updateAll(this.updateQueue);
    delete this.updateQueue;
  },this);
  this.updateTimeout = setTimeout(handler,5);
};

Dashboards.updateComponent = function(object) {
  if(Date.now() - Dashboards.lastServerResponse > Dashboards.serverCheckResponseTimeout) {
    //too long in between ajax communications
    if(!Dashboards.checkServer()) {
    	Dashboards.hideProgressIndicator();
    	Dashboards.loginAlert();
    	throw "not logged in";
    }
  }

  if(object.isManaged === false && object.update) {
    object.update();
	// check if component has periodic refresh and schedule next update
    this.refreshEngine.processComponent(object);
  } else {
    this.updateLifecycle(object);
  }
};

Dashboards.createAndCleanErrorDiv = function(){
  if ($("#"+CDF_ERROR_DIV).length == 0){
    $("body").append("<div id='" +  CDF_ERROR_DIV + "'></div>");
  }
  $("#"+CDF_ERROR_DIV).empty();
};

Dashboards.showErrorTooltip = function(){
  $(function(){
    $(".cdf_error").tooltip({
      delay:0,
      track: true,
      fade: 250,
      showBody: " -- "
    })
  });
};

Dashboards.getComponent = function(name){
  for (var i in this.components){
    if (this.components[i].name == name)
      return this.components[i];
  }
};

Dashboards.getComponentByName = function(name) {
  if (this.globalContext) {
    return eval(name);
  } else {
    return this.getComponent(name);
  }
};

Dashboards.addComponents = function(components) {
  components.forEach(function(component) {
    this.bindControl(component);
    this.components.push(component);
  }, this);
};

Dashboards.addComponent = function(component, options) {
  this.removeComponent(component);

  // Attempt to convert over to component implementation
  this.bindControl(component);

  var index = options && options.index;
  var L = this.components.length;
  if(index == null || index < 0 || index > L) { index = L; } // <=> push
  this.components[index] = component;
};

Dashboards.getComponentIndex = function(compOrNameOrIndex) {
  if(compOrNameOrIndex != null) {
    switch(typeof compOrNameOrIndex) {
      case 'string':
      for(var i = 0, cs = this.components, L = cs.length ; i < L ; i++) {
          if(cs[i].name === compOrNameOrIndex) { return i; }
      }
        break;
      case 'number':
        if(compOrNameOrIndex >= 0 && compOrNameOrIndex < this.components.length) {
          return compOrNameOrIndex;
        }
        break;

      default: return this.components.indexOf(compOrNameOrIndex);
    }
  }
  return -1;
};

Dashboards.removeComponent = function(compOrNameOrIndex) {
  var index = this.getComponentIndex(compOrNameOrIndex);
  var comp = null;
  if(index >= 0) {
    var cs = this.components;
    comp = cs[index];
    comp.dashboard = null;
    cs.splice(index, 1);
  }
  return comp;
};

Dashboards.registerEvent = function (ev, callback) {
  if (typeof this.events == 'undefined') {
    this.events = {};
  }
  this.events[ev] = callback;
};

Dashboards.addArgs = function(url){
  if(url != undefined)
    this.args = getURLParameters(url);
};

Dashboards.setI18nSupport = function(lc, i18nRef) {
  // Update global reference to i18n objects if needed
  if (i18nRef !== "undefined" && lc !== "undefined") {
    this.i18nCurrentLanguageCode = lc;
    this.i18nSupport = i18nRef;
  }

};

Dashboards.init = function(components){
  var myself =this;
  if(this.initialStorage) {
    _.extend(this.storage, this.initialStorage);
  } else {
    this.loadStorage();
  }
  if(this.context != null && this.context.sessionTimeout != null ) {
    //defaulting to 90% of ms value of sessionTimeout
    Dashboards.serverCheckResponseTimeout = this.context.sessionTimeout * 900;
  }
  this.restoreBookmarkables();
  this.restoreView();
  this.syncParametersInit();
  if ($.isArray(components)) {
    this.addComponents(components);
  }
  $(function() {
    myself.initEngine();
  });
};


/* Keep parameters master and slave in sync. The master parameter's
 * initial value takes precedence over the slave parameter's when
 * initializing the dashboard.
 */
Dashboards.syncParameters = function(master, slave) {
  this.setParameter(slave, this.getParameterValue(master));
  this.parameterModel.change();
  this.parameterModel.on("change:" + master,function(m,v){this.fireChange(slave,v)},this);
  this.parameterModel.on("change:" + slave,function(m,v){this.fireChange(master,v)},this);
}

Dashboards.chains = [];
Dashboards.syncedParameters = {};
/* Register parameter pairs that will be synced on dashboard init. We'll store
 * the dependency pairings in Dashboards.syncedParameters,as an object mapping
 * master parameters to an array of all its slaves (so {a: [b,c]} means that
 * both *b* and *c* are subordinate to *a*), and in Dashboards.chains wel'll
 * store an array of arrays representing a list of separate dependency trees.
 * An entry of the form [a, b, c] means that *a* doesn't depend on either *b*
 * or *c*, and that *b* doesn't depend on *c*. Inversely, *b* depends on *a*,
 * and *c* depends on either *a* or *b*. You can have multiple such entries,
 * each representing a completely isolated set of dependencies.
 *
 * Note that we make no effort to detect circular dependencies. Behaviour is
 * undetermined should you provide such a case.
 */
Dashboards.syncParametersOnInit = function (master, slave){
  var parameters = this.syncedParameters,
      currChain,
      masterChain,
      slaveChain, slaveChainIdx, i;
  if(!parameters[master]) parameters[master] = [];
  parameters[master].push(slave);

  /* When inserting an entry into Dashboards.chains, we need to check whether
   * any of the master or the slave are already in one of the chains.
   */
  for (i = 0; i < this.chains.length;i++) {
    currChain = this.chains[i];
    if (currChain.indexOf(master) > -1) {
      masterChain = currChain;
    }
    if (currChain.indexOf(slave) > -1) {
      slaveChain = currChain;
      slaveChainIdx = i;
    }
  }
  /* If both slave and master are present in different chains, we merge the
   * chains.
   *
   * If only one of the two is present, we insert the slave at the end
   * of the master's chain, or the master at the head of the slave's chain.
   *
   * Note that, since a parameter can be both a master and a slave, and because
   * no slave can have two masters, it is guaranteed that we can only add the
   * master to the head of the chain if the slave was the head before, and, when
   * adding the slave at the end of the master's chain, none of the parameters
   * between master and slave can depend on the slave. This means there is no
   * scenario where a chain can become inconsistent from prepending masters or
   * appending slaves.
   *
   * If neither master nor slave is present in the existing chains, we create a
   * new chain with [master, slave].
   */
  if(slaveChain && masterChain) {
    if (masterChain != slaveChain) {
      args = slaveChain.slice();
      args.unshift(0);
      args.unshift(masterChain.length);
      [].splice.apply(masterChain,args);
      this.chains.splice(slaveChainIdx,1);
    }
  } else if (slaveChain) {
      slaveChain.unshift(master);
  } else if(masterChain) {
      masterChain.push(slave)
  } else {
    this.chains.push([master, slave]);
  }
}

/*
 * Iterate over the registered parameter syncing chains,
 * and configure syncing for each parameter pair.
 */
Dashboards.syncParametersInit = function() {
  var parameters = this.syncedParameters,
      i,j,k,master, slave;
  for(i = 0; i < this.chains.length;i++) {
    for(j = 0; j < this.chains[i].length;j++) {
      var master = this.chains[i][j];
      if(!parameters[master]) continue;
      for(k = 0; k < parameters[master].length; k++) {
        slave = parameters[master][k];
        this.syncParameters(master,slave);
      }
    }
  }
}


Dashboards.initEngine = function(){
  var myself = this;
  var components = this.components;

  this.incrementRunningCalls();
  if( this.logLifecycle && typeof console != "undefined" ){
    console.log("%c          [Lifecycle >Start] Init (Running: "+ this.getRunningCalls()  +")","color: #ddd ");
  }

  this.createAndCleanErrorDiv();
  // Fire all pre-initialization events
  if(typeof this.preInit == 'function') {
    this.preInit();
  }
  this.trigger("cdf cdf:preInit",this);
  /* Legacy Event -- don't rely on this! */
  $(window).trigger('cdfAboutToLoad');
  var myself = this;
  var updating = [],i;
  for(i = 0; i < components.length;i++) {
    if(components[i].executeAtStart) {
      updating.push(components[i]);
    }
  }

  if (!updating.length) {
    this.handlePostInit();
    return;
  }

  // Since we can get into racing conditions between last component's
  // preExecution and dashboard.postInit, we'll add a last component with very
  // low priority who's funcion is only to act as a marker.
  var postInitComponent = {
    name: "PostInitMarker",
    type: "unmanaged",
    lifecycle: {
      silent: true
    },
    executeAtStart: true,
    priority:999999999
  };
  this.bindControl(postInitComponent)
  updating.push(postInitComponent);


  this.waitingForInit = updating.slice();

  var callback = function(comp,isExecuting) {
    /*
     * The `preExecution` event will pass two arguments (the component proper
     * and a flag telling us whether the preExecution test passed), so we can
     * test for that, and check whether the component is executing or not.
     * If it's not going to execute, we should check for postInit right now.
     * If it is, we shouldn't do anything.right now.
     */
    if(arguments.length == 2 && isExecuting) {
      return;
    }
    this.waitingForInit = _(this.waitingForInit).without(comp);
    comp.off('cdf:postExecution',callback);
    comp.off('cdf:preExecution',callback);
    comp.off('cdf:error',callback);
    this.handlePostInit();
  }

  for(var i= 0, len = updating.length; i < len; i++){
    var component = updating[i];
    component.on('cdf:postExecution cdf:preExecution cdf:error',callback,myself);
  }
  Dashboards.updateAll(updating);
  if(components.length > 0) {
    myself.handlePostInit();
  }

};

Dashboards.handlePostInit = function() {
  if(!this.waitingForInit || this.waitingForInit.length === 0) {
    this.trigger("cdf cdf:postInit",this);
    /* Legacy Event -- don't rely on this! */
    $(window).trigger('cdfLoaded');

    if(typeof this.postInit == "function") {
      this.postInit();
    }
    this.restoreDuplicates();
    this.finishedInit = true;

    this.decrementRunningCalls();
    if( this.logLifecycle && typeof console != "undefined" ){
      console.log("%c          [Lifecycle <End  ] Init (Running: "+ this.getRunningCalls()  +")","color: #ddd ");
    }

  }
};

Dashboards.resetAll = function(){
  this.createAndCleanErrorDiv();
  var compCount = this.components.length;
  for(var i= 0, len = this.components.length; i < len; i++){
    this.components[i].clear();
  }
  var compCount = this.components.length;
  for(var i= 0, len = this.components.length; i < len; i++){
    if(this.components[i].executeAtStart){
      this.update(this.components[i]);
    }
  }
};

Dashboards.processChange = function(object_name){

  //Dashboards.log("Processing change on " + object_name);

  var object = this.getComponentByName(object_name);
  var parameter = object.parameter;
  var value;
  if (typeof object['getValue'] == 'function') {
    value = object.getValue();
  }
  if (value == null) // We won't process changes on null values
    return;

  if(!(typeof(object.preChange)=='undefined')){
    var preChangeResult = object.preChange(value);
    value = preChangeResult != undefined ? preChangeResult : value;
  }
  if(parameter) {
    this.fireChange(parameter,value);
  }
  if(!(typeof(object.postChange)=='undefined')){
    object.postChange(value);
  }
};

/* fireChange must accomplish two things:
 * first, we must change the parameters
 * second, we execute the components that listen for
 * changes on that parameter.
 *
 * Because some browsers won't draw the blockUI widgets
 * until the script has finished, we find the list of
 * components to update, then execute the actual update
 * in a function wrapped in a setTimeout, so the running
 * script has the opportunity to finish.
 */
Dashboards.fireChange = function(parameter, value) {
  var myself = this;
  this.createAndCleanErrorDiv();

  this.setParameter(parameter, value);
  this.parameterModel.change();
  var toUpdate = [];
  var workDone = false;
  for (var i= 0, len = this.components.length; i < len; i++){
    if ($.isArray(this.components[i].listeners)){
      for (var j= 0 ; j < this.components[i].listeners.length; j++){
        var comp = this.components[i];
        if (comp.listeners[j] == parameter && !comp.disabled) {
          toUpdate.push(comp);
          break;
        }
      }
    }
  }
  myself.updateAll(toUpdate);

};


/* Update components by priority. Expects as parameter an object where the keys
 * are the priorities, and the values are arrays of components that should be
 * updated at that priority level:
 *
 *    {
 *      0: [c1,c2],
 *      2: [c3],
 *      10: [c4]
 *    }
 *
 * Alternatively, you can pass an array of components, `[c1, c2, c3]`, in which
 * case the priority-keyed object will be created internally from the priority
 * values the components declare for themselves.
 *
 * Note that even though `updateAll` expects `components` to have numerical
 * keys, and that it does work if you pass it an array, `components` should be
 * an object, rather than an array, so as to allow negative keys (and so that
 * we can use it as a sparse array of sorts)
 */
Dashboards.updateAll = function(components) {
  if(!this.updating) {
    this.updating = {
      tiers: {},
      current: null
    };
  }
  if(components && _.isArray(components) && !_.isArray(components[0])) {
    var comps = {};
    _.each(components,function(c) {
      var prio = c.priority || 0;
      if(!comps[prio]) {
        comps[prio] = [];
      }
      comps[prio].push(c);
    });
    components = comps;
  }
  this.mergePriorityLists(this.updating.tiers,components);

  var updating = this.updating.current;
  if(updating === null || updating.components.length == 0) {
    var toUpdate = this.getFirstTier(this.updating.tiers);
    if(!toUpdate) return;
    this.updating.current = toUpdate;

    var postExec = function(component,isExecuting) {
      /*
       * We first need to figure out what event we're handling. `error` will
       * pass the component, error message and caught exception (if any) to
       * its event handler, while the `preExecution` event will pass two
       * arguments (the component proper and a flag telling us whether the
       * preExecution test passed).
       *
       * If we're not going to finish updating the component, either because
       * `preExecution` cancelled the update, or because we're in an `error`
       * event handler, we should queue up the next component right now.
       */
      if(arguments.length == 2 && typeof isExecuting == "boolean" && isExecuting) {
        return;
      }
      component.off("cdf:postExecution",postExec);
      component.off("cdf:preExecution",postExec);
      component.off("cdf:error",postExec);
      var current = this.updating.current;
      current.components = _.without(current.components, component);
      var tiers = this.updating.tiers;
      tiers[current.priority] = _.without(tiers[current.priority], component);
      this.updateAll();
    }
    /*
     * Any synchronous components we update will edit the `current.components`
     * list midway through this loop, so we need a separate copy of that list
     * so as to avoid messing up the indices.
     */
    var comps = this.updating.current.components.slice();
    for(var i = 0; i < comps.length;i++) {
      component = comps[i];
      // Start timer
      component.startTimer();
      component.on("cdf:postExecution cdf:preExecution cdf:error",postExec,this);

      // Logging this.updating. Uncomment if needed to trace issues with lifecycle
      // Dashboards.log("Processing "+ component.name +" (priority " + this.updating.current.priority +"); Next in queue: " +
      //  _(this.updating.tiers).map(function(v,k){return k + ": [" + _(v).pluck("name").join(",") + "]"}).join(", "));
      this.updateComponent(component);
    }
  }
}

/*
 * Given a list of component priority tiers, returns the highest priority
 * non-empty tier of components awaiting update, or null if no such tier exists.
 */
Dashboards.getFirstTier = function(tiers) {
      var keys = _.keys(tiers).sort(function(a,b){
        return parseInt(a,10) - parseInt(b,10);
      }),
      i, tier;

  for(i = 0;i < keys.length;i++) {
    tier = tiers[keys[i]];
    if(tier.length > 0) {
      return {priority: keys[i], components: tier.slice()};
    }
  }
  return null;
}

/*
 * Add all components in priority list 'source' into priority list 'target'
 */
Dashboards.mergePriorityLists = function(target,source) {
  if(!source) {
    return;
  }
  for(var key in source) if (source.hasOwnProperty(key)) {
    if(_.isArray(target[key])) {
      target[key] = _.union(target[key],source[key]);
    } else {
      target[key] = source[key];
    }
  }
}

Dashboards.restoreView = function() {
  var p, params;
  if(!this.view) return;
  /* Because we're storing the parameters in OrientDB, and as OrientDB has some
   * serious issues when storing nested objects, we're stuck marshalling the
   * parameters into a JSON object and converting that JSON into a Base64 blob
   * before storage. So now we have to decode that mess.
   */
  params = JSON.parse(Base64.decode(this.view.params));
  for(p in params) if (params.hasOwnProperty(p)) {
    this.setParameter(p,params[p]);
  }
};

Dashboards.getHashValue = function(key) {
  var hash = window.location.hash,
      obj;
  try {
    obj = JSON.parse(hash.slice(1));
  } catch (e) {
    obj = {};
  }
  if (arguments.length === 0) {
    return obj;
  } else {
    return obj[key];
  }
}

Dashboards.setHashValue = function(key, value) {
  var obj = this.getHashValue(),json;
  if (arguments.length == 1) {
    obj = key;
  } else {
    obj[key] = value;
  }
  json = JSON.stringify(obj);
  /* We don't want to store empty objects */
  if (json != "{}") {
    window.location.hash = json;
  } else {
    if (window.location.hash) {
      window.location.hash = '';
    }
  }
}
Dashboards.deleteHashValue = function(key) {
  var obj = this.getHashValue();
  if (arguments.length === 0) {
    window.location.hash = "";
  } else {
    delete obj[key];
    this.setHashValue(obj);
  }
}
Dashboards.setBookmarkable = function(parameter, value) {
    if(!this.bookmarkables) this.bookmarkables = {};
    if (arguments.length === 1) value = true;
    this.bookmarkables[parameter] = value;
};

Dashboards.isBookmarkable = function(parameter) {
    if(!this.bookmarkables) {return false;}
    return Boolean(this.bookmarkables[parameter]);
};



Dashboards.generateBookmarkState = function() {
  var params = {},
      bookmarkables = this.bookmarkables;
  for (var k in bookmarkables) if (bookmarkables.hasOwnProperty(k)) {
    if (bookmarkables[k]) {
      params[k] = this.getParameterValue(k);
    }
  }
  return params;
};

Dashboards.persistBookmarkables = function(param) {
  var bookmarkables = this.bookmarkables,
      params = {};
  /*
   * We don't want to update the hash if we were passed a
   * non-bookmarkable parameter (why bother?), nor is there
   * much of a point in publishing changes when we're still
   * initializing the dashboard. That's just the code for
   * restoreBookmarkables doing the reverse of this!
   */
  if (!bookmarkables || !bookmarkables[param]) {
    return;
  }
  if(!this.finishedInit) {
    return;
  }
  params = this.generateBookmarkState();
  this.setBookmarkState({impl: 'client',params: params});
}

Dashboards.setBookmarkState = function(state) {
  if(window.history && window.history.replaceState) {
    var method = window.location.pathname.split('/').pop(),
        query = window.location.search.slice(1).split('&').map(function(e){
          var entry = e.split('=');
          entry[1] = decodeURIComponent(entry[1]);
          return entry;
        }),
        url;
    query = this.propertiesArrayToObject(query);
    query.bookmarkState = JSON.stringify(state);
    url = method + '?' + $.param(query);
    window.history.replaceState({},'',url);
    this.deleteHashValue('bookmark');
  } else {
    this.setHashValue('bookmark',state);
  }
};

Dashboards.getBookmarkState = function() {
  /*
   * browsers that don't support history.pushState
   * can't actually safely remove bookmarkState param,
   * so we must first check whether there is a hash-based
   * bookmark state.
   */
  if (window.location.hash.length > 1) {
  try {
      return this.getHashValue('bookmark') || {};
    } catch (e) {
      /*
       * We'll land here if the hash isn't a valid json object,
       * so we'll go on and try getting the state from the params
       */
    }
  }
  var query = window.location.search.slice(1).split('&').map(function(e){
          var pair = e.split('=');
          pair[1] = decodeURIComponent(pair[1]);
          return pair;
      }),
      params = this.propertiesArrayToObject(query);
  if(params.bookmarkState) {
    return JSON.parse(decodeURIComponent(params.bookmarkState.replace(/\+/g,' '))) || {};
  } else  {
    return {};
  }
};

Dashboards.restoreBookmarkables = function() {
  var state;
  this.bookmarkables = this.bookmarkables || {};
  try {
    state = this.getBookmarkState().params;
    for (var k in state) if (state.hasOwnProperty(k)) {
      this.setParameter(k,state[k]);
    }
  } catch (e) {
    this.log(e,'error');
  }
}

Dashboards.setParameterViewMode = function(parameter, value) {
    if(!this.viewParameters) this.viewParameters = {};
    if (arguments.length === 1) value = this.viewFlags.VIEW;
    //if(!Dashboards.viewFlags.hasOwnProperty(value)) throw
    this.viewParameters[parameter] = value;
};

Dashboards.isViewParameter = function(parameter) {
    if(!this.viewParameters) {return false;}
    return this.viewParameters[parameter];
};

/*
 * List the values for all dashboard parameters flagged as being View parameters
 */
Dashboards.getViewParameters = function(){
  if(!this.viewParameters) return {};
  var params = this.viewParameters,
      ret = {};
  for(var p in params) if (params.hasOwnProperty(p)) {
    if (params[p] == this.viewFlags.VIEW|| params[p] == this.viewFlags.UNBOUND) {
      ret[p] = this.getParameterValue(p);
    }
  }
  return ret;
};

/*
 * List all dashboard parameters flagged as being Unbound View parameters
 */

Dashboards.getUnboundParameters = function(){
  if(!this.viewParameters) return [];
  var params = this.viewParameters,
      ret = []
  for(var p in params) if (params.hasOwnProperty(p)) {
    if (params[p] == this.viewFlags.UNBOUND) {
      ret.push(p);
    }
    return ret;
  }
};

Dashboards.getParameterValue = function (parameterName) {
  if (this.globalContext) {
    try{
      return eval(parameterName);
    }
    catch (e){
      this.error(e);
      //return undefined;
    }
  } else {
    return this.parameters[parameterName];
  }
};

Dashboards.getQueryParameter = function ( parameterName ) {
  // Add "=" to the parameter name (i.e. parameterName=value)
  var queryString = window.location.search.substring(1);
  var parameterName = parameterName + "=";
  if ( queryString.length > 0 ) {
    // Find the beginning of the string
    var begin = queryString.indexOf ( parameterName );
    // If the parameter name is not found, skip it, otherwise return the value
    if ( begin != -1 ) {
      // Add the length (integer) to the beginning
      begin += parameterName.length;
      // Multiple parameters are separated by the "&" sign
      var end = queryString.indexOf ( "&" , begin );
      if ( end == -1 ) {
        end = queryString.length
      }
      // Return the string
      return decodeURIComponent ( queryString.substring ( begin, end ) );
    }
    // Return "" if no parameter has been found
    return "";
  }
};

Dashboards.setParameter = function(parameterName, parameterValue) {
  if(parameterName == undefined || parameterName == "undefined"){
    this.log('Dashboards.setParameter: trying to set undefined!!','warn');
    return;
  }
  if (this.globalContext) {
    //ToDo: this should really be sanitized!
    eval( parameterName + " = " + JSON.stringify(parameterValue) );
  } else {
    if(this.escapeParameterValues) {
      this.parameters[parameterName] = encode_prepare_arr(parameterValue);
    } else {
      this.parameters[parameterName] = parameterValue;
    }
  }
  this.parameterModel.set(parameterName,parameterValue,{silent:true});
  this.persistBookmarkables(parameterName);
};


Dashboards.post = function(url,obj){

  var form = '<form action="' + url + '" method="post">';
  for(var o in obj){

    var v = (typeof obj[o] == 'function' ? obj[o]() : obj[o]);

    if (typeof v == 'string') {
      v = v.replace(/"/g , "\'")
    }

    form += '"<input type="hidden" name="' + o + '" value="' + v + '"/>';
  }
  form += '</form>';
  jQuery(form).appendTo('body').submit().remove();
};

Dashboards.clone = function clone(obj) {

  var c = obj instanceof Array ? [] : {};

  for (var i in obj) {
    var prop = obj[i];

    if (typeof prop == 'object') {
      if (prop instanceof Array) {
        c[i] = [];

        for (var j = 0; j < prop.length; j++) {
          if (typeof prop[j] != 'object') {
            c[i].push(prop[j]);
          } else {
            c[i].push(this.clone(prop[j]));
          }
        }
      } else {
        c[i] = this.clone(prop);
      }
    } else {
      c[i] = prop;
    }
  }

  return c;
};

Dashboards.getArgValue  = function(key)
{
  for (i=0;i<this.args.length;i++){
    if(this.args[i][0] == key){
      return this.args[i][1];
    }
  }

  return undefined;
};

Dashboards.ev = function(o){
  return typeof o == 'function'?o():o
};

Dashboards.callPentahoAction = function(obj, path, parameters, callback ){
  var myself = this;

  // Encapsulate pentahoAction call
  // Dashboards.log("Calling pentahoAction for " + obj.type + " " + obj.name + "; Is it visible?: " + obj.visible);
  if(typeof callback == 'function'){
    return this.pentahoAction( path, parameters,
      function(json){
        callback(myself.parseXActionResult(obj,json));
      }
      );
  }
  else{
    return this.parseXActionResult(obj,this.pentahoAction( path, parameters, callback ));
  }
};

Dashboards.urlAction = function ( url, params, func) {
  return this.executeAjax('xml', url, params, func);
};

Dashboards.executeAjax = function( returnType, url, params, func ) {
  var myself = this;
  // execute a url
  if (typeof func == "function"){
    // async
    return $.ajax({
      url: url,
      type: "POST",
      dataType: returnType,
      async: true,
      data: params,
      complete: function (XMLHttpRequest, textStatus) {
        func(XMLHttpRequest.responseXML);
      },
      error: function (XMLHttpRequest, textStatus, errorThrown) {
        myself.log("Found error: " + XMLHttpRequest + " - " + textStatus + ", Error: " +  errorThrown,"error");
      }
    });
  }

  // Sync
  var result = $.ajax({
    url: url,
    type: "POST",
    dataType:returnType,
    async: false,
    data: params,
    error: function (XMLHttpRequest, textStatus, errorThrown) {
      myself.log("Found error: " + XMLHttpRequest + " - " + textStatus + ", Error: " +  errorThrown,"error");
    }

  });
  if (returnType == 'xml') {
    return result.responseXML;
  } else {
    return result.responseText;
  }

};

Dashboards.pentahoAction = function( path, params, func ) {
  return this.pentahoServiceAction('ServiceAction', 'xml', path, params, func);
};

Dashboards.pentahoServiceAction = function( serviceMethod, returntype, path, params, func ) {
  // execute an Action Sequence on the server

  var url = webAppPath + "/api/repos/" + path.replace(/\//g, ":") + "/generatedContent";

  // Add the solution to the params
  var arr = {};
  arr.wrapper = false;
  arr.path = path;
  $.each(params,function(i,val){
    arr[val[0]]=val[1];
  });
  return this.executeAjax(returntype, url, arr, func);
};

Dashboards.parseXActionResult = function(obj,html){

  var jXML = $(html);
  var error = jXML.find("SOAP-ENV\\:Fault");
  if (error.length == 0){
    return jXML;
  }

  // error found. Parsing it
  var errorMessage = "Error executing component " + obj.name;
  var errorDetails = new Array();
  errorDetails[0] = " Error details for component execution " + obj.name + " -- ";
  errorDetails[1] = error.find("SOAP-ENV\\:faultstring").find("SOAP-ENV\\:Text:eq(0)").text();
  error.find("SOAP-ENV\\:Detail").find("message").each(function(){
    errorDetails.push($(this).text())
  });
  if (errorDetails.length > 8){
    errorDetails = errorDetails.slice(0,7);
    errorDetails.push("...");
  }

  var out = "<table class='errorMessageTable' border='0'><tr><td><img src='"+ ERROR_IMAGE + "'></td><td><span class=\"cdf_error\" title=\" " + errorDetails.join('<br/>').replace(/"/g,"'") +"\" >" + errorMessage + " </span></td></tr></table/>";

  // if this is a hidden component, we'll place this in the error div
  if (obj.visible == false){
    $("#"+CDF_ERROR_DIV).append("<br />" + out);
  }
  else{
    $('#'+obj.htmlObject).html(out);
  }


  return null;

};

Dashboards.setSettingsValue = function(name,object){

  var data = {
    method: "set",
    key: name,
    value: JSON.stringify(object)
  };
  $.post("Settings", data, function(){});
};

Dashboards.getSettingsValue = function(key,value){

  var callback = typeof value == 'function' ? value : function(json){
    value = json;
  };

  $.getJSON("Settings?method=get&key=" + key , callback);
};

Dashboards.fetchData = function(cd, params, callback) {
  this.log('Dashboards.fetchData() is deprecated. Use Query objects instead','warn');
  // Detect and handle CDA data sources
  if (cd != undefined && cd.dataAccessId != undefined) {
    for (var param in params) {
      cd['param' + params[param][0]] = this.getParameterValue(params[param][1]);
    }

    $.post(webAppPath + "/plugin/cda/api/doQuery?", cd,
      function(json) {
        callback(json);
      },'json').error(Dashboards.handleServerError);
  }
  // When we're not working with a CDA data source, we default to using jtable to fetch the data...
  else if (cd != undefined){

    var xactionFile = (cd.queryType == 'cda')? "jtable-cda.xaction" : "jtable.xaction";
<<<<<<< HEAD
    $.post(webAppPath + "/api/repos/:public:plugin-samples:pentaho-cdf:actions:"+xactionFile+"/generatedContent?", cd,
=======

    $.post(webAppPath + "/ViewAction?solution=system&path=pentaho-cdf/actions&action=" + xactionFile, cd,
>>>>>>> 3eb1a78d
      function(result) {
        callback(result.values);
      },'json');
  }
  // ... or just call the callback when no valid definition is passed
  else {
    callback([]);
  }
};

Dashboards.escapeHtml = function(input) {
  var escaped = input
  .replace(/&/g,"&amp;")
  .replace(/</g,"&lt;")
  .replace(/>/g,"&gt;")
  .replace(/'/g,"&#39;")
  .replace(/"/g,"&#34;");
  return escaped;
};
// STORAGE ENGINE

// Default object
Dashboards.storage = {};

// Operations
Dashboards.loadStorage = function(){
  var myself = this;
  // Don't do anything for anonymousUser.
  if( this.context && this.context.user === "anonymousUser") {
    return;
  }

  var args = {
    _: (new Date()).getTime() // Needed so IE doesn't try to be clever and retrieve the response from cache
  };
  $.getJSON(webAppPath + "/plugin/pentaho-cdf/api/storage/read", args, function(json) {
    $.extend(myself.storage,json);
  });
};

Dashboards.saveStorage = function(){
  var myself = this;
  // Don't do anything for anonymousUser
  if( this.context && this.context.user === "anonymousUser") {
    return;
  }

  var args = {
    storageValue: JSON.stringify(this.storage),
    _: (new Date()).getTime() // Needed so IE doesn't try to be clever and retrieve the response from cache
  };
  $.getJSON(webAppPath + "/plugin/pentaho-cdf/api/storage/store", args, function(ok) {
    if(ok != null){
      myself.log("Error saving storage",'error');
    }
  });
};

Dashboards.cleanStorage = function(){
  var myself = this;
  this.storage = {};

  // Don't do noting for anonymousUser
  if( this.context && this.context.user === "anonymousUser") {
    return;
  }

  var args = {
  };
  $.getJSON(webAppPath + "/plugin/pentaho-cdf/api/storage/delete", args, function(ok) {
    if(ok != null){
      myself.log("Error deleting storage", 'error');
    }
  });
};

Dashboards.propertiesArrayToObject = function(pArray) {
  var obj = {};
  for (var p in pArray) if (pArray.hasOwnProperty(p)) {
    var prop = pArray[p];
    obj[prop[0]] = prop[1];
  }
  return obj;
};

Dashboards.objectToPropertiesArray = function(obj) {
  var pArray = [];
  for (var key in obj) if (obj.hasOwnProperty(key)) {
    pArray.push([key,obj[key]]);
  }
  return pArray;
};


/**
 * Traverses each <i>value</i>, <i>label</i> and <i>id</i> triple of a <i>values array</i>.
 *
 * @param {Array.<Array.<*>>} values the values array - an array of arrays.
 *   <p>
 *   Each second-level array is a <i>value specification</i> and contains
 *   a value and, optionally, a label and an id.
 *   It may have the following forms:
 *   </p>
 *   <ul>
 *     <li><tt>[valueAndLabel]</tt> - when having <i>length</i> one</li>
 *     <li><tt>[value, label,...]</tt> - when having <i>length</i> two or more and
 *         <tt>opts.valueAsId</tt> is falsy
 *     </li>
 *     <li><tt>[id, valueAndLabel,..]</tt> - when having <i>length</i> two or more and
 *         <tt>opts.valueAsId</tt> is truthy
 *     </li>
 *   </ul>
 * @param {object} opts an object with options.
 *
 * @param {?boolean=} [opts.valueAsId=false] indicates if the first element of
 *   the value specification array is the id, instead of the value.
 *
 * @param {function(string, string, string, number):?boolean} f
 * the traversal function that is to be called with
 * each value-label-id triple and with the JS content <tt>x</tt>.
 * The function is called with arguments: <tt>value</tt>, <tt>label</tt>,
 * <tt>id</tt> and <tt>index</tt>.
 * <p>
 * When the function returns the value <tt>false</tt>, traversal is stopped,
 * and <tt>false</tt> is returned.
 * </p>
 *
 * @param {object} x the JS context object on which <tt>f</tt> is to be called.
 *
 * @return {boolean} indicates if the traversal was complete, <tt>true</tt>,
 *   or if explicitly stopped by the traversal function, <tt>false</tt>.
 */
Dashboards.eachValuesArray = function(values, opts, f, x) {
  if(typeof opts === 'function') {
    x = f;
    f = opts;
    opts = null;
  }

  var valueAsId = !!(opts && opts.valueAsId);
  for(var i = 0, j = 0, L = values.length; i < L; i++) {
    var valSpec = values[i];
    if(valSpec && valSpec.length) {
      var v0 = valSpec[0];
      var value, label, id = undefined; // must reset on each iteration

      if (valSpec.length > 1) {
        if(valueAsId) { id = v0; }
        label = "" + valSpec[1];
        value = (valueAsId || v0 == null) ? label : ("" + v0);
      } else {
        value = label = "" + v0;
      }

      if(f.call(x, value, label, id, j, i) === false) { return false; }
      j++;
    }
  }

  return true;
};


/**
 * Given a parameter value obtains an equivalent values array.
 *
 * <p>The parameter value may encode multiple values in a string format.</p>
 * <p>A nully (i.e. null or undefined) input value or an empty string result in <tt>null</tt>,
 *    and so the result of this method is normalized.
 * </p>
 * <p>
 * A string value may contain multiple values separated by the character <tt>|</tt>.
 * </p>
 * <p>An array or array-like object is returned without modification.</p>
 * <p>Any other value type returns <tt>null</tt>.</p>
 *
 * @param {*} value
 * a parameter value, as returned by {@link Dashboards.getParameterValue}.
 *
 * @return {null|!Array.<*>|!{join}} null or an array or array-like object.
 *
 * @static
 */
Dashboards.parseMultipleValues = function(value) {
  if(value != null && value !== '') {
    // An array or array like?
    if(this.isArray(value)) { return value; }
    if(typeof value === "string") { return value.split("|"); }
  }

  // null or of invalid type
  return null;
};

/**
 * Normalizes a value so that <tt>undefined</tt>, empty string
 * and empty array, are all translated to <tt>null</tt>.
 * @param {*} value the value to normalize.
 * @return {*} the normalized value.
 *
 * @static
 */
Dashboards.normalizeValue = function(value) {
  if(value === '' || value == null) { return null; }
  if(this.isArray(value) && !value.length) return null;
  return value;
};

/**
 * Determines if a value is considered an array.
 * @param {*} value the value.
 * @return {boolean}
 *
 * @static
 */
Dashboards.isArray = function(value) {
  // An array or array like?
  return !!value &&
         ((value instanceof Array) ||
          (typeof value === 'object' && value.join && value.length != null));
};

/**
 * Determines if two values are considered equal.
 * @param {*} a the first value.
 * @param {*} b the second value.
 * @return {boolean}
 *
 * @static
 */
Dashboards.equalValues = function(a, b) {
  // Identical or both null/undefined?
  a = this.normalizeValue(a);
  b = this.normalizeValue(b);

  if(a === b) { return true; }

  if(this.isArray(a) && this.isArray(b)) {
    var L = a.length;
    if(L !== b.length) { return false; }
    while(L--) { if(!this.equalValues(a[L], b[L])) { return false; } }
    return true;
  }

  // Last try, give it to JS equals
  return a == b;
};

/**
* Converts HSV to RGB value.
*
* @param {Integer} h Hue as a value between 0 - 360 degrees
* @param {Integer} s Saturation as a value between 0 - 100 %
* @param {Integer} v Value as a value between 0 - 100 %
* @return {Array} The RGB values  EG: [r,g,b], [255,255,255]
*
* @static
*/
Dashboards.hsvToRgb = function (h,s,v) {

    s = s / 100;
    v = v / 100;

    var hi = Math.floor((h/60) % 6);
    var f = (h / 60) - hi;
    var p = v * (1 - s);
    var q = v * (1 - f * s);
    var t = v * (1 - (1 - f) * s);

    var rgb = [];

    switch (hi) {
        case 0: rgb = [v,t,p];break;
        case 1: rgb = [q,v,p];break;
        case 2: rgb = [p,v,t];break;
        case 3: rgb = [p,q,v];break;
        case 4: rgb = [t,p,v];break;
        case 5: rgb = [v,p,q];break;
    }

    var r = Math.min(255, Math.round(rgb[0]*256)),
        g = Math.min(255, Math.round(rgb[1]*256)),
        b = Math.min(255, Math.round(rgb[2]*256));

    return "rgb("+ [r,g,b].join(",")+")";

}

/**
 * Traverses each <i>value</i>, <i>label</i> and <i>id</i> triple of a <i>values array</i>.
 *
 * @param {Array.<Array.<*>>} values the values array - an array of arrays.
 *   <p>
 *   Each second-level array is a <i>value specification</i> and contains
 *   a value and, optionally, a label and an id.
 *   It may have the following forms:
 *   </p>
 *   <ul>
 *     <li><tt>[valueAndLabel]</tt> - when having <i>length</i> one</li>
 *     <li><tt>[value, label,...]</tt> - when having <i>length</i> two or more and
 *         <tt>opts.valueAsId</tt> is falsy
 *     </li>
 *     <li><tt>[id, valueAndLabel,..]</tt> - when having <i>length</i> two or more and
 *         <tt>opts.valueAsId</tt> is truthy
 *     </li>
 *   </ul>
 * @param {object} opts an object with options.
 *
 * @param {?boolean=} [opts.valueAsId=false] indicates if the first element of
 *   the value specification array is the id, instead of the value.
 *
 * @param {function(string, string, string, number):?boolean} f
 * the traversal function that is to be called with
 * each value-label-id triple and with the JS content <tt>x</tt>.
 * The function is called with arguments: <tt>value</tt>, <tt>label</tt>,
 * <tt>id</tt> and <tt>index</tt>.
 * <p>
 * When the function returns the value <tt>false</tt>, traversal is stopped,
 * and <tt>false</tt> is returned.
 * </p>
 *
 * @param {object} x the JS context object on which <tt>f</tt> is to be called.
 *
 * @return {boolean} indicates if the traversal was complete, <tt>true</tt>,
 *   or if explicitly stopped by the traversal function, <tt>false</tt>.
 */
Dashboards.eachValuesArray = function(values, opts, f, x) {
  if(typeof opts === 'function') {
    x = f;
    f = opts;
    opts = null;
  }

  var valueAsId = !!(opts && opts.valueAsId);
  for(var i = 0, j = 0, L = values.length; i < L; i++) {
    var valSpec = values[i];
    if(valSpec && valSpec.length) {
      var v0 = valSpec[0];
      var value, label, id = undefined; // must reset on each iteration

      if (valSpec.length > 1) {
        if(valueAsId) { id = v0; }
        label = "" + valSpec[1];
        value = (valueAsId || v0 == null) ? label : ("" + v0);
      } else {
        value = label = "" + v0;
      }

      if(f.call(x, value, label, id, j, i) === false) { return false; }
      j++;
    }
  }

  return true;
};


/**
 * Given a parameter value obtains an equivalent values array.
 *
 * <p>The parameter value may encode multiple values in a string format.</p>
 * <p>A nully (i.e. null or undefined) input value or an empty string result in <tt>null</tt>,
 *    and so the result of this method is normalized.
 * </p>
 * <p>
 * A string value may contain multiple values separated by the character <tt>|</tt>.
 * </p>
 * <p>An array or array-like object is returned without modification.</p>
 * <p>Any other value type returns <tt>null</tt>.</p>
 *
 * @param {*} value
 * a parameter value, as returned by {@link Dashboards.getParameterValue}.
 *
 * @return {null|!Array.<*>|!{join}} null or an array or array-like object.
 *
 * @static
 */
Dashboards.parseMultipleValues = function(value) {
  if(value != null && value !== '') {
    // An array or array like?
    if(this.isArray(value)) { return value; }
    if(typeof value === "string") { return value.split("|"); }
  }

  // null or of invalid type
  return null;
};

/**
 * Normalizes a value so that <tt>undefined</tt>, empty string
 * and empty array, are all translated to <tt>null</tt>.
 * @param {*} value the value to normalize.
 * @return {*} the normalized value.
 *
 * @static
 */
Dashboards.normalizeValue = function(value) {
  if(value === '' || value == null) { return null; }
  if(this.isArray(value) && !value.length) return null;
  return value;
};

/**
 * Determines if a value is considered an array.
 * @param {*} value the value.
 * @return {boolean}
 *
 * @static
 */
Dashboards.isArray = function(value) {
  // An array or array like?
  return !!value &&
         ((value instanceof Array) ||
          (typeof value === 'object' && value.join && value.length != null));
};

/**
 * Determines if two values are considered equal.
 * @param {*} a the first value.
 * @param {*} b the second value.
 * @return {boolean}
 *
 * @static
 */
Dashboards.equalValues = function(a, b) {
  // Identical or both null/undefined?
  a = this.normalizeValue(a);
  b = this.normalizeValue(b);

  if(a === b) { return true; }

  if(this.isArray(a) && this.isArray(b)) {
    var L = a.length;
    if(L !== b.length) { return false; }
    while(L--) { if(!this.equalValues(a[L], b[L])) { return false; } }
    return true;
  }

  // Last try, give it to JS equals
  return a == b;
};

// Based on the algorithm described at http://en.wikipedia.org/wiki/HSL_and_HSV.
/**
 * Converts an HSV to an RGB color value.
 * 
 * @param {number} h Hue as a value between 0 - 360 (degrees)
 * @param {number} s Saturation as a value between 0 - 100 (%)
 * @param {number} v Value as a value between 0 - 100 (%)
 * @return {string} An rgb(...) color string.
 *
 * @static
 */
Dashboards.hsvToRgb = function(h, s, v) {
    v = v / 100; // 0 - 1
    s = s / 100; // idem
    
    var h6 = (h % 360) /60;
    var chroma = v * s;
    var m = v - chroma;
    var h6t = Math.abs((h6 % 2) - 1);
    //var r = 1 - h6t;
    //var x = chroma * r;
    var x_m = v * (1 - s * h6t); // x + m
    var c_m = v; // chroma + m
    // floor(h6) (0, 1, 2, 3, 4, 5)

    var rgb;
    switch(~~h6) {
        case 0: rgb = [c_m, x_m, m  ]; break;
        case 1: rgb = [x_m, c_m, m  ]; break;
        case 2: rgb = [m,   c_m, x_m]; break;
        case 3: rgb = [m,   x_m, c_m]; break;
        case 4: rgb = [x_m, m,   c_m]; break;
        case 5: rgb = [c_m, m,   x_m]; break;
    }

    rgb.forEach(function(val, i) {
      rgb[i] = Math.min(255, Math.round(val * 256));
    });

    return "rgb(" + rgb.join(",") + ")";
};

/**
 * UTF-8 data encode / decode
 * http://www.webtoolkit.info/
 **/
function encode_prepare_arr(value) {
  if(typeof value == "number"){
    return value;
  } else if ($.isArray(value)){
    var a = new Array(value.length);
    $.each(value,function(i,val){
      a[i] = encode_prepare(val);
    });
    return a;
  }
  else{
    return encode_prepare(value);
  }
};

function encode_prepare( s )
{
  if (s != null) {
    s = s.replace(/\+/g," ");
    if ($.browser == "msie" || $.browser == "opera"){
      return Utf8.decode(s);
    }
  }
  return s;
};


/**
*
* UTF-8 data encode / decode
* http://www.webtoolkit.info/
*
**/ 


var Utf8 = {

  // public method for url encoding
  encode : function (string) {
    string = string.replace(/\r\n/g,"\n");
    var utftext = "";

    for (var n = 0; n < string.length; n++) {

      var c = string.charCodeAt(n);

      if (c < 128) {
        utftext += String.fromCharCode(c);
      }
      else if((c > 127) && (c < 2048)) {
        utftext += String.fromCharCode((c >> 6) | 192);
        utftext += String.fromCharCode((c & 63) | 128);
      }
      else {
        utftext += String.fromCharCode((c >> 12) | 224);
        utftext += String.fromCharCode(((c >> 6) & 63) | 128);
        utftext += String.fromCharCode((c & 63) | 128);
      }

    }

    return utftext;
  },

  // public method for url decoding
  decode : function (utftext) {
    var string = "";
    var i = 0;
    var c = 0, c2 = 0, c3 = 0;

    while ( i < utftext.length ) {

      c = utftext.charCodeAt(i);

      if (c < 128) {
        string += String.fromCharCode(c);
        i++;
      }
      else if((c > 191) && (c < 224)) {
        c2 = utftext.charCodeAt(i+1);
        string += String.fromCharCode(((c & 31) << 6) | (c2 & 63));
        i += 2;
      }
      else {
        c2 = utftext.charCodeAt(i+1);
        c3 = utftext.charCodeAt(i+2);
        string += String.fromCharCode(((c & 15) << 12) | ((c2 & 63) << 6) | (c3 & 63));
        i += 3;
      }

    }

    return string;
  }

}

function getURLParameters(sURL)
{
  if (sURL.indexOf("?") > 0){

    var arrParams = sURL.split("?");
    var arrURLParams = arrParams[1].split("&");
    var arrParam = [];

    for (var i=0;i<arrURLParams.length;i++){
      var sParam =  arrURLParams[i].split("=");

      if (sParam[0].indexOf("param",0) == 0){
        var parameter = [sParam[0].substring(5,sParam[0].length),unescape(sParam[1])];
        arrParam.push(parameter);
      }
    }

  }

  return arrParam;
}

function toFormatedString(value) {
  value += '';
  var x = value.split('.');
  var x1 = x[0];
  var x2 = x.length > 1 ? '.' + x[1] : '';
  var rgx = /(\d+)(\d{3})/;
  while (rgx.test(x1))
    x1 = x1.replace(rgx, '$1' + ',' + '$2');
  return x1 + x2;
}

//quote csv values in a way compatible with CSVTokenizer
function doCsvQuoting(value, separator, alwaysEscape){
  var QUOTE_CHAR = '"';
  if(separator == null) {
    return value;
  }
  if(value == null) {
    return null;
  }
  if(value.indexOf(QUOTE_CHAR) >= 0){
    //double them
    value = value.replace(QUOTE_CHAR, QUOTE_CHAR.concat(QUOTE_CHAR));
  }
  if(alwaysEscape || value.indexOf(separator) >= 0){
    //quote value
    value =  QUOTE_CHAR.concat(value, QUOTE_CHAR);
  }
  return value;
}

/**
*
*  Javascript sprintf
*  http://www.webtoolkit.info/
*
*
**/
sprintfWrapper = {

  init : function () {

    if (typeof arguments == 'undefined') {
      return null;
    }
    if (arguments.length < 1) {
      return null;
    }
    if (typeof arguments[0] != 'string') {
      return null;
    }
    if (typeof RegExp == 'undefined') {
      return null;
    }

    var string = arguments[0];
    var exp = new RegExp(/(%([%]|(\-)?(\+|\x20)?(0)?(\d+)?(\.(\d)?)?([bcdfosxX])))/g);
    var matches = new Array();
    var strings = new Array();
    var convCount = 0;
    var stringPosStart = 0;
    var stringPosEnd = 0;
    var matchPosEnd = 0;
    var newString = '';
    var match = null;

    while ((match = exp.exec(string))) {
      if (match[9]) {
        convCount += 1;
      }

      stringPosStart = matchPosEnd;
      stringPosEnd = exp.lastIndex - match[0].length;
      strings[strings.length] = string.substring(stringPosStart, stringPosEnd);

      matchPosEnd = exp.lastIndex;

      var negative = parseInt(arguments[convCount]) < 0;
      if(!negative) negative = parseFloat(arguments[convCount]) < 0;

      matches[matches.length] = {
        match: match[0],
        left: match[3] ? true : false,
        sign: match[4] || '',
        pad: match[5] || ' ',
        min: match[6] || 0,
        precision: match[8],
        code: match[9] || '%',
        negative: negative,
        argument: String(arguments[convCount])
      };
    }
    strings[strings.length] = string.substring(matchPosEnd);

    if (matches.length == 0) {
      return string;
    }
    if ((arguments.length - 1) < convCount) {
      return null;
    }

    match = null;
    var i = null;

    for (i=0; i<matches.length; i++) {
      var m =matches[i];
      var substitution;
      if (m.code == '%') {
        substitution = '%'
      }
      else if (m.code == 'b') {
        m.argument = String(Math.abs(parseInt(m.argument)).toString(2));
        substitution = sprintfWrapper.convert(m, true);
      }
      else if (m.code == 'c') {
        m.argument = String(String.fromCharCode(parseInt(Math.abs(parseInt(m.argument)))));
        substitution = sprintfWrapper.convert(m, true);
      }
      else if (m.code == 'd') {
        m.argument = toFormatedString(String(Math.abs(parseInt(m.argument))));
        substitution = sprintfWrapper.convert(m);
      }
      else if (m.code == 'f') {
        m.argument = toFormatedString(String(Math.abs(parseFloat(m.argument)).toFixed(m.precision ? m.precision : 6)));
        substitution = sprintfWrapper.convert(m);
      }
      else if (m.code == 'o') {
        m.argument = String(Math.abs(parseInt(m.argument)).toString(8));
        substitution = sprintfWrapper.convert(m);
      }
      else if (m.code == 's') {
        m.argument = m.argument.substring(0, m.precision ? m.precision : m.argument.length)
        substitution = sprintfWrapper.convert(m, true);
      }
      else if (m.code == 'x') {
        m.argument = String(Math.abs(parseInt(m.argument)).toString(16));
        substitution = sprintfWrapper.convert(m);
      }
      else if (m.code == 'X') {
        m.argument = String(Math.abs(parseInt(m.argument)).toString(16));
        substitution = sprintfWrapper.convert(m).toUpperCase();
      }
      else {
        substitution = m.match;
      }

      newString += strings[i];
      newString += substitution;
    }

    newString += strings[i];

    return newString;

  },

  convert : function(match, nosign){
    if (nosign) {
      match.sign = '';
    } else {
      match.sign = match.negative ? '-' : match.sign;
    }
    var l = match.min - match.argument.length + 1 - match.sign.length;
    var pad = new Array(l < 0 ? 0 : l).join(match.pad);
    if (!match.left) {
      if (match.pad == '0' || nosign) {
        return match.sign + pad + match.argument;
      } else {
        return pad + match.sign + match.argument;
      }
    } else {
      if (match.pad == '0' || nosign) {
        return match.sign + match.argument + pad.replace(/0/g, ' ');
      } else {
        return match.sign + match.argument + pad;
      }
    }
  }
}

sprintf = sprintfWrapper.init;

//Normalization - Ensure component does not finish with component and capitalize first letter
Dashboards.normalizeAddInKey = function(key) {
  	if (key.indexOf('Component', key.length - 'Component'.length) !== -1)
  		key = key.substring(0, key.length - 'Component'.length);
	return key.charAt(0).toUpperCase() + key.substring(1);
}

Dashboards.registerAddIn = function(component,slot,addIn){
  if (!this.addIns) {
    this.addIns = {};
  }


  var key = this.normalizeAddInKey(component);


  if (!this.addIns[key]) {
    this.addIns[key] = {};
  }
  if (!this.addIns[key][slot]) {
    this.addIns[key][slot] = {};
  }
  this.addIns[key][slot][addIn.getName()] = addIn;
};

Dashboards.hasAddIn = function(component,slot,addIn){
	var key = this.normalizeAddInKey(component);
  return Boolean(this.addIns && this.addIns[key] &&
    this.addIns[key][slot] && this.addIns[key][slot][addIn]);
};

Dashboards.getAddIn = function(component,slot,addIn){
	var key = this.normalizeAddInKey(component);
  try {
    return this.addIns[key][slot][addIn];
  } catch (e) {
    return null;
  }
};

Dashboards.setAddInDefaults = function(component, slot, addInName, defaults) {
var key = this.normalizeAddInKey(component);
  var addIn = this.getAddIn(key,slot,addInName);
  if(addIn) {
    addIn.setDefaults(defaults);
  }
};
Dashboards.listAddIns = function(component,slot) {
var key = this.normalizeAddInKey(component);
  var addInList = [];
  try {
    slot = this.addIns[key][slot];
    for (var addIn in slot) if (slot.hasOwnProperty(addIn)) {
      addInList.push([addIn, slot[addIn].getLabel()]);
    }
    return addInList;
  } catch (e) {
    return [];
  }
};

Dashboards.safeClone = function(){
  var options, name, src, copy, copyIsArray, clone,
  target = arguments[0] || {},
  i = 1,
  length = arguments.length,
  deep = false;

  // Handle a deep copy situation
  if ( typeof target === "boolean" ) {
    deep = target;
    target = arguments[1] || {};
    // skip the boolean and the target
    i = 2;
  }

  // Handle case when target is a string or something (possible in deep copy)
  if ( typeof target !== "object" && !jQuery.isFunction(target) ) {
    target = {};
  }

  for ( ; i < length; i++ ) {
    // Only deal with non-null/undefined values
    if ( (options = arguments[ i ]) != null ) {
      // Extend the base object
      for ( name in options ) if (options.hasOwnProperty(name)) {
        src = target[ name ];
        copy = options[ name ];

        // Prevent never-ending loop
        if ( target === copy ) {
          continue;
        }

        // Recurse if we're merging plain objects or arrays
        if ( deep && copy && ( jQuery.isPlainObject(copy) || (copyIsArray = jQuery.isArray(copy)) ) ) {
          if ( copyIsArray ) {
            copyIsArray = false;
            clone = src && jQuery.isArray(src) ? src : [];

          } else {
            clone = src && jQuery.isPlainObject(src) ? src : {};
          }

          // Never move original objects, clone them
          target[ name ] = this.safeClone( deep, clone, copy );

        // Don't bring in undefined values
        } else if ( copy !== undefined ) {
          target[ name ] = copy;
        }
      }
    }
  }

  // Return the modified object
  return target;
}

//Ctors:
// Query(queryString) --> DEPRECATED
// Query(queryDefinition{path, dataAccessId})
// Query(path, dataAccessId)
Query = function() {

  // Constants, or what passes for them... Pretty please leave these alone.
  var CDA_PATH = webAppPath + "/plugin/cda/api/doQuery?";
  var LEGACY_QUERY_PATH = webAppPath + "/api/repos/:public:plugin-samples:pentaho-cdf:actions:jtable.xaction/generatedContent";

  /*
   * Private fields
   */
  /* AJAX Options for the query */
  var _ajaxOptions = {
    type: "POST",
    async: false
  };
  // Datasource type definition
  var _mode = 'CDA';
  // CDA uses file+id, Legacy uses a raw query
  var _file = '';
  var _id = '';
  var _outputIdx = '1';
  var _query = '';
  // Callback for the data handler
  var _callback = null;
  // Callback for the query error handler / default handler
  var _errorCallback = Dashboards.handleServerError;
  // Result caching
  var _lastResultSet = null;
  // Paging and sorting
  var _page = 0;
  var _pageSize = 0;
  var _sortBy = "";
  // Exporting support
  var _exportIframe = null;
  var _params = [];
  /*
   * Initialization code
   */

  //
  (function(args){
    switch (args.length) {
      case 1:
        var cd = args[0];
        if (typeof cd.query != 'undefined') {
          // got a valid legacy cd object
          _mode = 'Legacy';
          _query = args[0];
        } else if (typeof cd.path != 'undefined' && typeof cd.dataAccessId != 'undefined'){
          // CDA-style cd object
          _mode = 'CDA';
          _file = cd.path;
          _id = cd.dataAccessId;
          if (typeof cd.sortBy == 'string' && cd.sortBy.match("^(?:[0-9]+[adAD]?,?)*$")) {
            _sortBy = cd.sortBy;
          }
          if(cd.pageSize != null){
            _pageSize = cd.pageSize;
          }
          if(cd.outputIndexId != null){
            _outputIdx = cd.outputIndexId;
          }
        } else {
          throw 'InvalidQuery';
        }
        break;
      case 2:
        _mode = 'CDA';
        var file = args[0];
        var id = args[1];
		if (typeof file != 'string' || typeof id != 'string') {
          throw 'InvalidQuery';
        } else {
          // Seems like we have valid parameters
          _id = id;
          _file = file;
        }
        break;
      default:
        throw "InvalidQuery";
    }
  }(arguments));
  /*
   * Private methods
   */

  function doQuery(outsideCallback){
    if (typeof _callback != 'function') {
      throw 'QueryNotInitialized';
    }
    var url;
    var queryDefinition;
    var callback = (outsideCallback ? outsideCallback : _callback);
    var errorCallback = _errorCallback;
    if (_mode == 'CDA') {
      url = CDA_PATH;
      queryDefinition = buildQueryDefinition();
    // Assemble parameters
    } else if (_mode == 'Legacy') {
      queryDefinition = _query;
      url = LEGACY_QUERY_PATH;
    }
    var successHandler = function(json) {
	if(_mode == 'Legacy'){
        try{
          json = eval("(" + json + ")");
        }catch(e){
          if(this.async){
            // async + legacy errors while parsing json response aren't caught
            var msg = Dashboards.getErrorObj('COMPONENT_ERROR').msg + ":" + e.message;
            Dashboards.error(msg);
            json = {"metadata":[msg],"values":[]};
          }else{
            //exceptions while parsing json response are
            //already being caught+handled in updateLifecyle()
            throw e;
          }
        }
      }
      _lastResultSet = json;
      var clone = Dashboards.safeClone(true,{},_lastResultSet);

      if (_mode == 'Legacy') {
        var newMetadata = [{
          "colIndex":0,
          "colType":"String",
          "colName":"Name"
        }];
        for (var i = 0 ; i < clone.metadata.length; i++) {
          var x = i;
          newMetadata.push({
            "colIndex":x+1,
            "colType":"String",
            "colName":clone.metadata[x]
          });
        }
        clone.resultset = clone.values;
        clone.metadata = newMetadata;
        clone.values = null;
      }

      callback(clone);
    };
    var errorHandler = function(resp, txtStatus, error ) {
      if (errorCallback){
        errorCallback(resp, txtStatus, error );
      }
    };

    var settings = _.extend({},_ajaxOptions, {
      data: queryDefinition,
      url: url,
      success: successHandler,
      error: errorHandler
    });

    $.ajax(settings);
  }

  function buildQueryDefinition(overrides) {
    overrides = overrides || {};
    var queryDefinition = {};

    var p = Dashboards.objectToPropertiesArray( Dashboards.safeClone({},Dashboards.propertiesArrayToObject(_params), overrides) )

    for (var param in p) {
      if(p.hasOwnProperty(param)) {
        var value;
        var name = p[param][0];
        value = Dashboards.getParameterValue(p[param][1]);
        if($.isArray(value) && value.length == 1 && ('' + value[0]).indexOf(';') >= 0){
          //special case where single element will wrongly be treated as a parseable array by cda
          value = doCsvQuoting(value[0],';');
        }
        //else will not be correctly handled for functions that return arrays
        if (typeof value == 'function') value = value();
        queryDefinition['param' + name] = value;
      }
    }
    queryDefinition.path = _file;
    queryDefinition.dataAccessId = _id;
    queryDefinition.outputIndexId = _outputIdx;
    queryDefinition.pageSize = _pageSize;
    queryDefinition.pageStart = _page;
    queryDefinition.sortBy = _sortBy;
    return queryDefinition;
  }

  /*
   * Public interface
   */

  this.exportData = function(outputType, overrides, options) {
    if (_mode != 'CDA') {
      throw "UnsupportedOperation";
    }
    if (!options) {
      options = {};
    }
    var queryDefinition = buildQueryDefinition(overrides);
    queryDefinition.outputType = outputType;
    if (outputType == 'csv' && options.separator) {
      queryDefinition.settingcsvSeparator = options.separator;
    }
    if (options.filename) {
      queryDefinition.settingattachmentName= options.filename ;
    }
    if (outputType == 'xls' && options.template) {
      queryDefinition.settingtemplateName= options.template ;
    }
    if( options.columnHeaders ){
      queryDefinition.settingcolumnHeaders = options.columnHeaders;
    }

    if(options.dtFilter != null){
      queryDefinition.settingdtFilter = options.dtFilter;
      if(options.dtSearchableColumns != null){
        queryDefinition.settingdtSearchableColumns = options.dtSearchableColumns;
      }
    }

    var theDoQuery = CDA_PATH + 'wrapItUp=wrapit';
    var x = $.ajaxSettings.async;
    $.ajaxSetup({ async: false });
    $.post(theDoQuery, queryDefinition, function(uuid) {
      var _exportIframe = $('<iframe style="display:none">');
      _exportIframe.detach();
      _exportIframe[0].src = webAppPath + '/content/cda/unwrapQuery?' + $.param( {"path": queryDefinition.path, "uuid": uuid});
      _exportIframe.appendTo($('body'));
    });
    $.ajaxSetup({ async: x});

  };

  this.setAjaxOptions = function(newOptions) {
    if(typeof newOptions == "object") {
      _.extend(_ajaxOptions,newOptions);
    }
  };

  this.fetchData = function(params, successCallback, errorCallback) {
    switch(arguments.length) {
      case 0:
        if(_params && _callback) {
          return doQuery();
        }
        break;
      case 1:
        if (typeof arguments[0] == "function"){
          /* If we're receiving _only_ the callback, we're not
           * going to change the internal callback
           */
          return doQuery(arguments[0]);
        } else if( arguments[0] instanceof Array){
          _params = arguments[0];
          return doQuery();
        }
        break;
      case 2:
        if (typeof arguments[0] == "function"){
          _callback = arguments[0];
          _errorCallback = arguments[1];
          return doQuery();
        } else {
          _params = arguments[0];
          _callback = arguments[1];
          return doQuery();
        }
        break;
      default:
        /* We're just going to discard anything over two params */
        _params = params;
        _callback = successCallback;
        _errorCallback = errorCallback;
        return doQuery();
    }
    /* If we haven't hit a return by this time,
     * the user gave us some wrong input
     */
    throw "InvalidInput";
  };

  // Result caching
  this.lastResults = function(){
    if (_lastResultSet !== null) {
      return Dashboards.safeClone(true,{},_lastResultSet);
    } else {
      throw "NoCachedResults";
    }
  };

  this.reprocessLastResults = function(outerCallback){
    if (_lastResultSet !== null) {
      var clone = Dashboards.safeClone(true,{},_lastResultSet);
      var callback = outerCallback || _callback;
      return callback(clone);
    } else {
      throw "NoCachedResults";
    }
  };

  this.reprocessResults = function(outsideCallback) {
    if (_lastResultSet !== null) {
      var clone = Dashboards.safeClone(true,{},_lastResultSet);
      var callback = (outsideCallback ? outsideCallback : _callback);
      callback(_mode == 'CDA' ? clone : clone.values);
    } else {
      throw "NoCachedResults";
    }
  };

  /* Sorting
   *
   * CDA expects an array of terms consisting of a number and a letter
   * that's either 'A' or 'D'. Each term denotes, in order, a column
   * number and sort direction: 0A would then be sorting the first column
   * ascending, and 1D would sort the second column in descending order.
   * This function accepts either an array with the search terms, or
   * a comma-separated string with the terms:  "0A,1D" would then mean
   * the same as the array ["0A","1D"], which would sort the results
   * first by the first column (ascending), and then by the second
   * column (descending).
   */
  this.setSortBy = function(sortBy) {
    var newSort;
    if (sortBy === null || sortBy === undefined || sortBy === '') {
      newSort = '';
    }
    /* If we have a string as input, we need to split it into
     * an array of sort terms. Also, independently of the parameter
     * type, we need to convert everything to upper case, since want
     * to accept 'a' and 'd' even though CDA demands capitals.
     */
    else if (typeof sortBy == "string") {
      /* Valid sortBy Strings are column numbers, optionally
       * succeeded by A or D (ascending or descending), and separated by commas
       */
      if (!sortBy.match("^(?:[0-9]+[adAD]?,?)*$")) {
        throw "InvalidSortExpression";
      }
      /* Break the string into its constituent terms, filter out empty terms, if any */
      newSort = sortBy.toUpperCase().split(',').filter(function(e){
        return e !== "";
      });
    } else if (sortBy instanceof Array) {
      newSort = sortBy.map(function(d){
        return d.toUpperCase();
      });
      /* We also need to validate that each individual term is valid */
      var invalidEntries = newSort.filter(function(e){
        return !e.match("^[0-9]+[adAD]?,?$")
      });
      if ( invalidEntries.length > 0) {
        throw "InvalidSortExpression";
      }
    }

    /* We check whether the parameter is the same as before,
     * and notify the caller on whether it changed
     */
    var same;
    if (newSort instanceof Array) {
      same = newSort.length != _sortBy.length;
      $.each(newSort,function(i,d){
        same = (same && d == _sortBy[i]);
        if(!same) {
          return false;
        }
      });
    } else {
      same = (newSort === _sortBy);
    }
    _sortBy = newSort;
    return !same;
  };

  this.sortBy = function(sortBy,outsideCallback) {
    /* If the parameter is not the same, and we have a valid state,
     * we can fire the query.
     */
    var changed = this.setSortBy(sortBy);
    if (!changed) {
      return false;
    } else if (_callback !== null) {
      return doQuery(outsideCallback);
    }
  };

  this.setParameters = function (params) {
    if((params instanceof Array)) {
      _params = params;
    } else {
      throw "InvalidParameters";
    }
  };

  this.setCallback = function(callback) {
    if(typeof callback == "function") {
      _callback = callback;
    } else {
      throw "InvalidCallback";
    }
  };
  /* Pagination
   *
   * We paginate by having an initial position (_page) and page size (_pageSize)
   * Paginating consists of incrementing/decrementing the initial position by
   * the page size. All paging operations change the paging cursor.
   */

  // Gets the next _pageSize results
  this.nextPage = function(outsideCallback) {
    if (_pageSize > 0) {
      _page += _pageSize;
      return doQuery(outsideCallback);
    } else {
      throw "InvalidPageSize";
    }
  };

  // Gets the previous _pageSize results
  this.prevPage = function(outsideCallback) {
    if (_page > _pageSize) {
      _page -= _pageSize;
      return doQuery(outsideCallback);
    } else if (_pageSize > 0) {
      _page = 0;
      return doQuery(outsideCallback);
    } else {
      throw "AtBeggining";
    }
  };

  // Gets the page-th set of _pageSize results (0-indexed)
  this.getPage = function(page, outsideCallback) {
    if (page * _pageSize == _page) {
      return false;
    } else if (typeof page == 'number' && page >= 0) {
      _page = page * _pageSize;
      return doQuery(outsideCallback);
    } else {
      throw "InvalidPage";
    }
  };

  // Gets _pageSize results starting at page
  this.setPageStartingAt = function(page) {
    if (page == _page) {
      return false;
    } else if (typeof page == 'number' && page >= 0) {
      _page = page;
    } else {
      throw "InvalidPage";
    }
  };

  this.pageStartingAt = function(page,outsideCallback) {
    if(this.setPageStartingAt(page) !== false) {
      return doQuery(outsideCallback);
    } else {
      return false;
    }
  };

  // Sets the page size
  this.setPageSize = function(pageSize) {
    if (typeof pageSize == 'number' && pageSize > 0) {
      _pageSize = pageSize;
    } else {
      throw "InvalidPageSize";
    }
  };

  // sets _pageSize to pageSize, and gets the first page of results
  this.initPage = function(pageSize,outsideCallback) {
    if (pageSize == _pageSize && _page == 0) {
      return false;
    } else if (typeof pageSize == 'number' && pageSize > 0) {
      _page = 0;
      _pageSize = pageSize;
      return doQuery(outsideCallback);
    } else {
      throw "InvalidPageSize";
    }
  };
};

/*
 * UTILITY STUFF
 *
 *
 */

(function() {
  function accessorDescriptor(field, fun)
  {
    var desc = {
      enumerable: true,
      configurable: true
    };
    desc[field] = fun;
    return desc;
  }

  this.defineGetter = function defineGetter(obj, prop, get)
  {
    if (Object.prototype.__defineGetter__)
      return obj.__defineGetter__(prop, get);
    if (Object.defineProperty)
      return Object.defineProperty(obj, prop, accessorDescriptor("get", get));

    throw new Error("browser does not support getters");
  }

  this.defineSetter = function defineSetter(obj, prop, set)
  {
    if (Object.prototype.__defineSetter__)
      return obj.__defineSetter__(prop, set);
    if (Object.defineProperty)
      return Object.defineProperty(obj, prop, accessorDescriptor("set", set));

    throw new Error("browser does not support setters");
  }
})();





/*
 * Popups (Move somewhere else?)
 *
 *
 */


var wd = wd || {};
wd.cdf = wd.cdf || {};
wd.cdf.popups = wd.cdf.popups || {};

wd.cdf.popups.okPopup = {
  template: Mustache.compile(
              "<div class='cdfPopup'>" +
              "  <div class='cdfPopupHeader'>{{{header}}}</div>" +
              "  <div class='cdfPopupBody'>" +
              "    <div class='cdfPopupDesc'>{{{desc}}}</div>" +
              "    <div class='cdfPopupButton'>{{{button}}}</div>" +
              "  </div>" +
              "</div>"),
  defaults:{
    header: "Title",
    desc:"Description Text",
    button:"Button Text",
    callback: function (){
      return true
    }
  },
  $el: undefined,
  show: function (opts){
    if (opts || this.firstRender){
      this.render(opts);
    }
    this.$el.show();
  },
  hide: function (){
    this.$el.hide();
  },
  render: function (newOpts){
    var opts = _.extend( {} , this.defaults, newOpts );
    var myself = this;
    if (this.firstRender){
      this.$el = $('<div/>').addClass('cdfPopupContainer')
        .hide()
        .appendTo('body');
      this.firstRender = false;
    };
    this.$el.empty().html( this.template( opts ) );
    this.$el.find('.cdfPopupButton').click( function (){
      opts.callback();
      myself.hide();
    });
  },
  firstRender: true
};


/*
 * Error information divs
 *
 *
 */

wd.cdf.notifications = wd.cdf.notifications || {};

wd.cdf.notifications.component = {
  template: Mustache.compile(
              "<div class='cdfNotification component {{#isSmallComponent}}small{{/isSmallComponent}}'>" +
              "  <div class='cdfNotificationBody'>" +
              "    <div class='cdfNotificationImg'>&nbsp;</div>" +
              "    <div class='cdfNotificationTitle' title='{{title}}'>{{{title}}}</div>" +
              "    <div class='cdfNotificationDesc' title='{{desc}}'>{{{desc}}}</div>" +
              "  </div>" +
              "</div>" ),
  defaults:{
    title: "Component Error",
    desc: "Error processing component."
  },
  render: function (ph, newOpts){
    var opts = _.extend( {}, this.defaults, newOpts);
    opts.isSmallComponent = ( $(ph).width() < 300 );
    $(ph).empty().html( this.template( opts ) );
    var $nt = $(ph).find('.cdfNotification');
    $nt.css({'line-height': $nt.height() + 'px' });
  }
};

wd.cdf.notifications.growl = {
  template: Mustache.compile(
              "<div class='cdfNotification growl'>" +
              "  <div class='cdfNotificationBody'>" +
              "    <h1 class='cdfNotificationTitle' title='{{title}}'>{{{title}}}</h1>" +
              "    <h2 class='cdfNotificationDesc' title='{{desc}}'>{{{desc}}}</h2>" +
              "  </div>" +
              "</div>" ),
  defaults:{
    title: 'Title',
    desc: 'Default CDF notification.',
    timeout: 4000,
    onUnblock: function (){ return true },
    css: $.extend( {},
      $.blockUI.defaults.growlCSS,
      { position: 'absolute' , width: '100%' , top:'10px' } ),
    showOverlay: false,
    fadeIn: 700,
    fadeOut: 1000,
    centerY:false
  },
  render: function (newOpts){
    var opts = _.extend( {}, this.defaults, newOpts),
        $m = $( this.template( opts )),
        myself = this;
    opts.message = $m;
    var outerUnblock = opts.onUnblock;
    opts.onUnblock = function(){
      myself.$el.hide();
      outerUnblock.call(this);
    };
    if (this.firstRender){
      this.$el = $('<div/>').addClass('cdfNotificationContainer')
        .hide()
        .appendTo('body');
      this.firstRender = false;
    }
    this.$el.show().block(opts);
  },
  firstRender: true
};


<|MERGE_RESOLUTION|>--- conflicted
+++ resolved
@@ -1769,12 +1769,7 @@
   else if (cd != undefined){
 
     var xactionFile = (cd.queryType == 'cda')? "jtable-cda.xaction" : "jtable.xaction";
-<<<<<<< HEAD
     $.post(webAppPath + "/api/repos/:public:plugin-samples:pentaho-cdf:actions:"+xactionFile+"/generatedContent?", cd,
-=======
-
-    $.post(webAppPath + "/ViewAction?solution=system&path=pentaho-cdf/actions&action=" + xactionFile, cd,
->>>>>>> 3eb1a78d
       function(result) {
         callback(result.values);
       },'json');
@@ -1858,7 +1853,7 @@
     obj[prop[0]] = prop[1];
   }
   return obj;
-};
+}
 
 Dashboards.objectToPropertiesArray = function(obj) {
   var pArray = [];
@@ -1866,7 +1861,7 @@
     pArray.push([key,obj[key]]);
   }
   return pArray;
-};
+}
 
 
 /**
@@ -2023,200 +2018,6 @@
   return a == b;
 };
 
-/**
-* Converts HSV to RGB value.
-*
-* @param {Integer} h Hue as a value between 0 - 360 degrees
-* @param {Integer} s Saturation as a value between 0 - 100 %
-* @param {Integer} v Value as a value between 0 - 100 %
-* @return {Array} The RGB values  EG: [r,g,b], [255,255,255]
-*
-* @static
-*/
-Dashboards.hsvToRgb = function (h,s,v) {
-
-    s = s / 100;
-    v = v / 100;
-
-    var hi = Math.floor((h/60) % 6);
-    var f = (h / 60) - hi;
-    var p = v * (1 - s);
-    var q = v * (1 - f * s);
-    var t = v * (1 - (1 - f) * s);
-
-    var rgb = [];
-
-    switch (hi) {
-        case 0: rgb = [v,t,p];break;
-        case 1: rgb = [q,v,p];break;
-        case 2: rgb = [p,v,t];break;
-        case 3: rgb = [p,q,v];break;
-        case 4: rgb = [t,p,v];break;
-        case 5: rgb = [v,p,q];break;
-    }
-
-    var r = Math.min(255, Math.round(rgb[0]*256)),
-        g = Math.min(255, Math.round(rgb[1]*256)),
-        b = Math.min(255, Math.round(rgb[2]*256));
-
-    return "rgb("+ [r,g,b].join(",")+")";
-
-}
-
-/**
- * Traverses each <i>value</i>, <i>label</i> and <i>id</i> triple of a <i>values array</i>.
- *
- * @param {Array.<Array.<*>>} values the values array - an array of arrays.
- *   <p>
- *   Each second-level array is a <i>value specification</i> and contains
- *   a value and, optionally, a label and an id.
- *   It may have the following forms:
- *   </p>
- *   <ul>
- *     <li><tt>[valueAndLabel]</tt> - when having <i>length</i> one</li>
- *     <li><tt>[value, label,...]</tt> - when having <i>length</i> two or more and
- *         <tt>opts.valueAsId</tt> is falsy
- *     </li>
- *     <li><tt>[id, valueAndLabel,..]</tt> - when having <i>length</i> two or more and
- *         <tt>opts.valueAsId</tt> is truthy
- *     </li>
- *   </ul>
- * @param {object} opts an object with options.
- *
- * @param {?boolean=} [opts.valueAsId=false] indicates if the first element of
- *   the value specification array is the id, instead of the value.
- *
- * @param {function(string, string, string, number):?boolean} f
- * the traversal function that is to be called with
- * each value-label-id triple and with the JS content <tt>x</tt>.
- * The function is called with arguments: <tt>value</tt>, <tt>label</tt>,
- * <tt>id</tt> and <tt>index</tt>.
- * <p>
- * When the function returns the value <tt>false</tt>, traversal is stopped,
- * and <tt>false</tt> is returned.
- * </p>
- *
- * @param {object} x the JS context object on which <tt>f</tt> is to be called.
- *
- * @return {boolean} indicates if the traversal was complete, <tt>true</tt>,
- *   or if explicitly stopped by the traversal function, <tt>false</tt>.
- */
-Dashboards.eachValuesArray = function(values, opts, f, x) {
-  if(typeof opts === 'function') {
-    x = f;
-    f = opts;
-    opts = null;
-  }
-
-  var valueAsId = !!(opts && opts.valueAsId);
-  for(var i = 0, j = 0, L = values.length; i < L; i++) {
-    var valSpec = values[i];
-    if(valSpec && valSpec.length) {
-      var v0 = valSpec[0];
-      var value, label, id = undefined; // must reset on each iteration
-
-      if (valSpec.length > 1) {
-        if(valueAsId) { id = v0; }
-        label = "" + valSpec[1];
-        value = (valueAsId || v0 == null) ? label : ("" + v0);
-      } else {
-        value = label = "" + v0;
-      }
-
-      if(f.call(x, value, label, id, j, i) === false) { return false; }
-      j++;
-    }
-  }
-
-  return true;
-};
-
-
-/**
- * Given a parameter value obtains an equivalent values array.
- *
- * <p>The parameter value may encode multiple values in a string format.</p>
- * <p>A nully (i.e. null or undefined) input value or an empty string result in <tt>null</tt>,
- *    and so the result of this method is normalized.
- * </p>
- * <p>
- * A string value may contain multiple values separated by the character <tt>|</tt>.
- * </p>
- * <p>An array or array-like object is returned without modification.</p>
- * <p>Any other value type returns <tt>null</tt>.</p>
- *
- * @param {*} value
- * a parameter value, as returned by {@link Dashboards.getParameterValue}.
- *
- * @return {null|!Array.<*>|!{join}} null or an array or array-like object.
- *
- * @static
- */
-Dashboards.parseMultipleValues = function(value) {
-  if(value != null && value !== '') {
-    // An array or array like?
-    if(this.isArray(value)) { return value; }
-    if(typeof value === "string") { return value.split("|"); }
-  }
-
-  // null or of invalid type
-  return null;
-};
-
-/**
- * Normalizes a value so that <tt>undefined</tt>, empty string
- * and empty array, are all translated to <tt>null</tt>.
- * @param {*} value the value to normalize.
- * @return {*} the normalized value.
- *
- * @static
- */
-Dashboards.normalizeValue = function(value) {
-  if(value === '' || value == null) { return null; }
-  if(this.isArray(value) && !value.length) return null;
-  return value;
-};
-
-/**
- * Determines if a value is considered an array.
- * @param {*} value the value.
- * @return {boolean}
- *
- * @static
- */
-Dashboards.isArray = function(value) {
-  // An array or array like?
-  return !!value &&
-         ((value instanceof Array) ||
-          (typeof value === 'object' && value.join && value.length != null));
-};
-
-/**
- * Determines if two values are considered equal.
- * @param {*} a the first value.
- * @param {*} b the second value.
- * @return {boolean}
- *
- * @static
- */
-Dashboards.equalValues = function(a, b) {
-  // Identical or both null/undefined?
-  a = this.normalizeValue(a);
-  b = this.normalizeValue(b);
-
-  if(a === b) { return true; }
-
-  if(this.isArray(a) && this.isArray(b)) {
-    var L = a.length;
-    if(L !== b.length) { return false; }
-    while(L--) { if(!this.equalValues(a[L], b[L])) { return false; } }
-    return true;
-  }
-
-  // Last try, give it to JS equals
-  return a == b;
-};
-
 // Based on the algorithm described at http://en.wikipedia.org/wiki/HSL_and_HSV.
 /**
  * Converts an HSV to an RGB color value.
