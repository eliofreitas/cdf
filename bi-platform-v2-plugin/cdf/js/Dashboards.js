
 $.ajaxSetup({
  type: "POST",
  async: false,
  traditional: true,
  scriptCharset: "utf-8",
  contentType: "application/x-www-form-urlencoded;charset=UTF-8",

  dataFilter: function(data, dtype) {
    // just tagging date
    Dashboards.lastServerResponse = Date.now();
    return data;
  }
});



var pathArray = window.location.pathname.split( '/' );
var webAppPath;
if (!(typeof(CONTEXT_PATH) == 'undefined')){
  webAppPath = CONTEXT_PATH;
}
if(webAppPath == undefined){
  webAppPath = "/" + pathArray[1];
}

if(webAppPath.endsWith("/")) {
  webAppPath = webAppPath.substr(0, webAppPath.length-1);
}

var GB_ANIMATION = true;
var CDF_CHILDREN = 1;
var CDF_SELF = 2;
var ERROR_IMAGE = webAppPath + "/api/plugins/pentaho-cdf/files/resources/style/images/error.png";
var CDF_ERROR_DIV = 'cdfErrorDiv';


if($.blockUI){
  $.blockUI.defaults.fadeIn = 0;
  $.blockUI.defaults.message = '<div style="padding: 15px;"><img src="' + webAppPath + '/api/plugins/pentaho-cdf/files/resources/style/images/processing_transparent.gif" />';
  $.blockUI.defaults.css.left = '50%';
  $.blockUI.defaults.css.top = '40%';
  $.blockUI.defaults.css.marginLeft = '-16px';
  $.blockUI.defaults.css.width = '32px';
  $.blockUI.defaults.css.background = 'none';
  $.blockUI.defaults.overlayCSS = { backgroundColor: "#FFFFFF", opacity: 0.8, cursor: "wait"};
  $.blockUI.defaults.css.border = "none";
}



if (typeof $.SetImpromptuDefaults == 'function')
  $.SetImpromptuDefaults({
    prefix: 'colsJqi',
    show: 'slideDown'
  });

var Dashboards = {

  ERROR_CODES:{
    'QUERY_TIMEOUT' : {
      msg: "Query timeout reached"
    },
    "COMPONENT_ERROR" : {
      msg: "Error processing component"
    }
  },
  CDF_BASE_PATH: webAppPath + "/plugin/pentaho-cdf/api/",
  parameterModel: new Backbone.Model(),
  TRAFFIC_RED: webAppPath + "/api/plugins/pentaho-cdf/files/resources/style/images/traffic_red.png",
  TRAFFIC_YELLOW: webAppPath + "/api/plugins/pentaho-cdf/files/resources/style/images/traffic_yellow.png",
  TRAFFIC_GREEN: webAppPath + "/api/plugins/pentaho-cdf/files/resources/style/images/traffic_green.png",
  viewFlags: {
    UNUSED: "unused",
    UNBOUND: "unbound",
    VIEW: "view"
  },
  /* globalContext determines if components and params are retrieved
   * from the current window's object or from the Dashboards singleton
   */
  globalContext: true,
  escapeParameterValues : true,
  /* Used to control progress indicator for async mode */
  runningCalls: 0,
  components: [],
  /* Holds the dashboard parameters if globalContext = false */
  parameters: [],

  // Holder for context
  context:{},


  /*
   * Legacy dashboards don't have priority, so we'll assign a very low priority
   * to them.
   * */

  legacyPriority: -1000,

  /* Log lifecycle events? */
  logLifecycle: true,

  args: [],
  monthNames : ['January', 'February', 'March', 'April', 'May', 'June', 'July', 'August', 'September', 'October', 'November', 'December'],

  lastServerResponse: Date.now(),
  serverCheckResponseTimeout: 1800000, //ms, will be overridden at init
  /* Reference to current language code . Used in every place where jquery
   * plugins used in CDF hasm native internationalization support (ex: Datepicker)
   */
  i18nCurrentLanguageCode : null,
  i18nSupport : null  // Reference to i18n objects
};

_.extend(Dashboards, Backbone.Events);

// Log
Dashboards.log = function(m,type){
  if (typeof console != "undefined" ){
    if (type && console[type]) {
      console[type]("CDF: " + m);
    }else if (type === 'exception' &&
      !console.exception) {
      console.error(m.stack);
    }
    else {
      console.log("CDF: " + m);
    }
  }
};

Dashboards.error = function(m){
  this.log(m, 'error');
}

// REFRESH ENGINE begin

Dashboards.RefreshEngine = function(){// Manages periodic refresh of components

  var NO_REFRESH = 0;//currently no distinction between explicitly disabled or not set
  var refreshQueue = new Array();//component refresh queue
  var activeTimer = null;//timer for individual component refresh

  var globalRefreshPeriod = NO_REFRESH;
  var globalTimer = null;

  Dashboards.RefreshEngine.QueueItem = function() {
    return {
      nextRefresh : 0,
      component : null
    };
  };

  //set global refresh and (re)start interval
  var startGlobalRefresh = function(refreshPeriod){
    if (globalTimer != null) {
      clearInterval(globalTimer);
      globalTimer = null;
    }
    globalRefreshPeriod = (refreshPeriod >0)? refreshPeriod : NO_REFRESH;
    if(globalRefreshPeriod != NO_REFRESH){
      globalTimer = setInterval("Dashboards.refreshEngine.fireGlobalRefresh()",globalRefreshPeriod * 1000);//ToDo: cleaner way to call
    }
  };

  var clearFromQueue = function(component){
    for (var i = 0; i < refreshQueue.length; i++) {
      if (refreshQueue[i].component == component) {
        refreshQueue.splice(i,1);
        i--;
      }
    }
  };

  var clearQueue = function(){
    if(refreshQueue.length > 0) refreshQueue.splice(0,refreshQueue.length);
  };

  //binary search for elem's position in coll (nextRefresh asc order)
  var getSortedInsertPosition = function(coll, elem){
    var high = coll.length - 1;
    var low = 0;
    var mid;

    while (low <= high) {
      mid = parseInt((low + high) / 2)
      if (coll[mid].nextRefresh > elem.nextRefresh) {
        high = mid - 1;
      } else if (coll[mid].nextRefresh < elem.nextRefresh) {
        low = mid + 1;
      } else {//==
        return mid;
      }
    }
    return low;
  };
  var sortedInsert = function(rtArray,rtInfo){
    var pos = getSortedInsertPosition(rtArray,rtInfo);
    rtArray.splice(pos,0,rtInfo);
  };

  var stopTimer = function(){
    if (activeTimer != null) {
      clearTimeout(activeTimer);
      activeTimer = null;
    }
  };

  var restartTimer = function(){
    stopTimer();
    Dashboards.refreshEngine.fireRefresh();
  };

  var getCurrentTime = function (){
    var date = new Date();
    return date.getTime();
  };

  var isFirstInQueue = function(component){
    return refreshQueue.length > 0 && refreshQueue[0].component == component;
  };

  var refreshComponent = function(component){
    //if refresh period is too short, progress indicator will stay in user's face
    //    let(Dashboards.runningCalls = 0){
    Dashboards.update(component);
  //      Dashboards.runningCalls = 0;
  //      Dashboards.hideProgressIndicator()
  //    }
  };

  var insertInQueue = function(component){
    var time = getCurrentTime();
    // normalize invalid refresh
    if (!(component.refreshPeriod > 0)) {
      component.refreshPeriod = NO_REFRESH;
    }
    if (component.refreshPeriod != NO_REFRESH) {
      //get next refresh time for component
      var info = new Dashboards.RefreshEngine.QueueItem();
      info.nextRefresh = time + (component.refreshPeriod * 1000);
      info.component = component;
      sortedInsert(refreshQueue, info);
    }
  };
  return {

    //set a component's refresh period and clears it from the queue if there;
    //processComponent must be called to activate the refresh timer for the component
    registerComponent : function(component, refreshPeriod){
      if(!component) return false;

      component.refreshPeriod = (refreshPeriod > 0)? refreshPeriod : NO_REFRESH;
      var wasFirst =  isFirstInQueue(component);
      clearFromQueue(component);
      if(wasFirst) restartTimer();

      return true;
    },

    getRefreshPeriod : function(component){
      if(component && component.refreshPeriod > 0) return component.refreshPeriod;
      else return NO_REFRESH;
    },

    //sets next refresh for given component and inserts it in refreshQueue, restarts timer if needed
    processComponent : function(component){
      clearFromQueue(component);
      insertInQueue(component);
      if(isFirstInQueue(component)) restartTimer();
      return true;//dbg
    },

    //clears queue, sets next refresh for all components, restarts timer
    processComponents : function(){
      clearQueue();
      for(var i=0; i<Dashboards.components.length;i++){
        insertInQueue(Dashboards.components[i]);
      }
      restartTimer();
      return true;//dbg
    },

    //pop due items from queue, refresh components and set next timeout
    fireRefresh : function(){
      activeTimer = null;
      var currentTime = getCurrentTime();

      while(refreshQueue.length > 0 &&
        refreshQueue[0].nextRefresh <= currentTime){
        var info = refreshQueue.shift();//pop first
        //call update, which calls processComponent
        refreshComponent(info.component);
      }
      if(refreshQueue.length > 0){
        activeTimer = setTimeout("Dashboards.refreshEngine.fireRefresh()", refreshQueue[0].nextRefresh - currentTime );//ToDo: cleaner way to call
      //activeTimer = setTimeout(this.fireRefresh, refreshQueue[0].nextRefresh - currentTime );
      }
    },

    // called when a valid globalRefreshPeriod exists
    // updates all components without their own refresh period
    fireGlobalRefresh: function(){
      for(i=0;i<Dashboards.components.length;i++){
        var comp = Dashboards.components[i];
        if (!(comp.refreshPeriod > 0) //only update those without refresh
          && comp.type != "select") { //and that are not pov widgets
          refreshComponent(comp);
        }
      }
    },

    setGlobalRefresh : function(refreshPeriod){
      startGlobalRefresh(refreshPeriod);
    },

    getQueue : function(){
      return refreshQueue;
    }
  };
};

Dashboards.refreshEngine = new Dashboards.RefreshEngine();

//REFRESH ENGINE end

Dashboards.setGlobalContext = function(globalContext) {
  this.globalContext = globalContext;
};

Dashboards.showProgressIndicator = function() {
  this.blockUIwithDrag();
};

Dashboards.hideProgressIndicator = function() {
  $.unblockUI();
  this.showErrorTooltip();
};

Dashboards.resetRunningCalls = function(){
  this.runningCalls = 0;
  setTimeout(_.bind(function(){
    this.hideProgressIndicator();
  },this),10);
};

Dashboards.getRunningCalls = function (){
  return this.runningCalls;
};

Dashboards.incrementRunningCalls = function() {
  this.runningCalls++ ;
  this.showProgressIndicator();
//Dashboards.log("+Running calls incremented to: " + Dashboards.getRunningCalls());
};

Dashboards.decrementRunningCalls = function() {
  this.runningCalls-- ;
  //Dashboards.log("-Running calls decremented to: " + Dashboards.getRunningCalls());
  setTimeout(_.bind(function(){
    if(this.runningCalls<=0){
      this.hideProgressIndicator();
      this.runningCalls = 0; // Just in case
    }
  },this),10);
};

Dashboards.bindControl = function(control) {
  var Class = this._getControlClass(control);
  if(!Class) {
    this.log("Object type " + control["type"] + " can't be mapped to a valid class", "error");
  } else {
    this._castControlToClass(control, Class);
  }

  this.bindExistingControl(control, Class);
};

Dashboards.bindExistingControl = function(control, Class) {
  if(!control.dashboard) {
    control.dashboard = this;

    // Ensure BaseComponent's methods
    this._castControlToComponent(control, Class);

    // Make sure we clean all events in the case we're redefining the control.
    if(typeof control.off === "function") { control.off("all"); }

    // Endow it with the Backbone event system.
    $.extend(control, Backbone.Events);

    // Add logging lifeCycle
    this._addLogLifecycleToControl(control);

    // For legacy dashboards, we'll automatically assign some priority for component execution.
    if(control.priority == null || control.priority === "") {
        control.priority = this.legacyPriority++;
    }
  }

  return control;
};

Dashboards._castControlToClass = function(control, Class) {
  if(!(control instanceof Class)) {
    var controlImpl = this._makeInstance(Class);

    // Copy implementation into control
    $.extend(control, controlImpl);
  }
};

Dashboards._getControlClass = function(control) {
  // see if there is a class defined for this control
  var typeName = control.type;
  if(typeof typeName === 'function') { typeName = typeName.call(control); } // <=> control.type() ; the _this_ in the call is _control_

  var TypeName = typeName.substring(0,1).toUpperCase() + typeName.substring(1);

  // try _TypeComponent_, _type_ and _Type_ as class names
  var typeNames = [TypeName + 'Component', typeName, TypeName];

  for (var i = 0, N = typeNames.length ; i < N ; i++) {
    // TODO: window represents access to the JS global object.
    // This, or a special object on which to eval types, should be provided by some FWK.

    // If the value of a name is not a function, keep on trying.
    var Class = window[typeNames[i]];
    if(Class && typeof Class === 'function') { return Class; }
  }
  // return undefined;
};

Dashboards._makeInstance = function(Class, args) {
  var o = Object.create(Class.prototype);
  if(args) { Class.apply(o, args); } else { Class.apply(o); }
  return o;
};

Dashboards._castControlToComponent = function(control, Class) {
  // Extend control with BaseComponent methods, if it's not an instance of it.
  // Also, avoid extending if _Class_ was already applied
  // and it is a subclass of BaseComponent.
  if(!(control instanceof BaseComponent) &&
     (!Class || !(Class.prototype instanceof BaseComponent))) {

    var baseProto = BaseComponent.prototype;
    for(var p in baseProto) {
      if(baseProto.hasOwnProperty(p) &&
         (control[p] === undefined) &&
         (typeof baseProto[p] === 'function')) {
        switch(p) {
          // Exceptions
          case 'base': break;

          // Copy
          default: control[p] = baseProto[p]; break;
        }
      }
    }
  }
};

Dashboards._addLogLifecycleToControl = function(control) {
  // TODO: Could the _typeof console !== "undefined"_ test be made beforehand,
  // to avoid always installing the catch-all handler?
  // The same could be said for the _this.logLifecycle_ test.
  // To still allow changing the value dynamically, a Dashboards.setLogLifecycle(.) method could be provided.

  // Add logging lifeCycle
  var myself = this;
  control.on("all", function(e) {
    if(myself.logLifecycle && e !== "cdf" && this.name !== "PostInitMarker" && typeof console !== "undefined") {
      var eventStr;
      var eventName = e.substr(4);
      switch(eventName) {
        case "preExecution":  eventStr = ">Start"; break;
        case "postExecution": eventStr = "<End  "; break;
        case "error":         eventStr = "!Error"; break;
        default:              eventStr = "      "; break;
      }

      var timeInfo = Mustache.render("Timing: {{elapsedSinceStartDesc}} since start, {{elapsedSinceStartDesc}} since last event",this.splitTimer());
      console.log("%c          [Lifecycle " + eventStr + "] " + this.name + " (P: "+ this.priority +" ): " +
          e.substr(4) + " " + timeInfo +" (Running: "+ this.dashboard.runningCalls  +")","color: " + this.getLogColor());
    }
  });
};

Dashboards.getErrorObj = function (errorCode){
  return Dashboards.ERROR_CODES[errorCode] || {};
};

Dashboards.parseServerError = function (resp, txtStatus, error){
  var out = {};
  var regexs = [
    { match: /Query timeout/ , msg: Dashboards.getErrorObj('QUERY_TIMEOUT').msg  }
  ];

  out.error = error;
  out.msg = Dashboards.getErrorObj('COMPONENT_ERROR').msg;
  var str = $('<div/>').html(resp.responseText).find('h1').text();
  _.find( regexs, function (el){
    if ( str.match( el.match )){
      out.msg = el.msg ;
      return true
    } else {
      return false
    }
  });
  out.errorStatus = txtStatus;

  return out
};

Dashboards.handleServerError = function() {
  var err = Dashboards.parseServerError.apply( this, arguments );

  Dashboards.errorNotification( err );
  Dashboards.trigger('cdf cdf:serverError', this);
  Dashboards.resetRunningCalls();
};

Dashboards.errorNotification = function (err, ph) {
  if (ph){
    wd.cdf.notifications.component.render(
      $(ph), {
        title: err.msg,
        desc: ""
    });
  } else {
    wd.cdf.notifications.growl.render({
      title: err.msg,
      desc: ''
    });
  }
};

/**
 * Default impl when not logged in
 */
Dashboards.loginAlert = function(newOpts) {
  var opts = {
    header: "Warning",
    desc: "You are no longer logged in or the connection to the server timed out",
    button: "Click to reload this page",
    callback: function(){
      window.location.reload(true);
    }
  };
  opts = _.extend( {} , opts, newOpts );

  wd.cdf.popups.okPopup.show(opts);
  this.trigger('cdf cdf:loginError', this);
};

/**
 *
 */
Dashboards.checkServer = function() {
<<<<<<< HEAD
	//check if is connecting to server ok
	//use post to avoid cache
	var retVal = false;
	$.ajax({
		type: 'GET',
		async: false,
		dataType: 'json',
		url: Dashboards.CDF_BASE_PATH + 'ping',
		success: function(ok) {
      if(ok != null){
        retVal = false;
      } else {
        retVal = true;
      }
		},
		error: function() {
			retVal = false;
		}

	});
	return retVal;
=======
  //check if is connecting to server ok
  //use post to avoid cache
  var retVal = false;
  $.ajax({
    type: 'POST',
    async: false,
    dataType: 'json',
    url: Dashboards.CDF_BASE_PATH + 'ping',
    success: function(result) {
      if(result && result.ping == 'ok') {
        retVal = true;
      }
      else {
        retVal = false;
      }
    },
    error: function() {
      retVal = false;
    }
    
  });
  return retVal;
>>>>>>> d726bb7d
};


Dashboards.restoreDuplicates = function() {
  /*
   * We mark duplicates by appending an _nn suffix to their names.
   * This means that, when we read the parameters from bookmarks,
   * we can look for the _nn suffixes, and infer from those suffixes
   * what duplications were triggered, allowing us to reproduce that
   * state as well.
   */
  var dupes = this.components.filter(function(c){return c.type == 'duplicate'}),
      suffixes = {},
      params = this.getBookmarkState().params || {};
  /*
   * First step is to go over the bookmarked parameters and find
   * all of those that end with the _nn suffix (possibly several
   * such suffixes piled up, like _1_2, as we can re-duplicate
   * existing duplicates).
   *
   * The suffixes object then maps those suffixes to a mapping of
   * the root parameter names to their respective values.
   * E.g. a parameter 'foo_1 = 1' yields '{_1: {foo: 1}}'
   */
  Object.keys(params).filter(function(e){
      return /(_[0-9]+)+$/.test(e);
  }).map(function(e){
      var parts = e.match(/(.*?)((_[0-9]+)+)$/),
          name = parts[1],
          suffix = parts[2];
      if(!suffixes[suffix]){
          suffixes[suffix] = {}
      }
      suffixes[suffix][name] = params[e];
      return e;
  });


  /*
   * Once we have the suffix list, we'll check each suffix's
   * parameter list against each of the DuplicateComponents
   * in the dashboard. We consider that a suffix matches a
   * DuplicateComponent if the suffix contains all of the
   * Component's Bookmarkable parameters. If we're satisfied
   * that such a match was found, then we tell the Component
   * to trigger a duplication with the provided values.
   */
  var myself = this;
  for (var s in suffixes) if (suffixes.hasOwnProperty(s)) {
    var params = suffixes[s];
    $.each(dupes,function(i,e){
      var p;
      for (p = 0; p < e.parameters.length;p++) {
        if (!params.hasOwnProperty(e.parameters[p]) && myself.isBookmarkable(e.parameters[p])) {
          return;
        }
      }
      e.duplicate(params);
    });
  }
}
Dashboards.blockUIwithDrag = function() {
  if (typeof this.i18nSupport !== "undefined" && this.i18nSupport != null) {
    // If i18n support is enabled process the message accordingly
    $.blockUI.defaults.message = '<div style="padding: 0px;"><img src="' + webAppPath + '/api/plugins/pentaho-cdf/files/resources/style/images/processing_transparent.gif" /></div>';
  }

  $.blockUI();
  var handle = $('<div id="blockUIDragHandle"></div>')
  $("div.blockUI.blockMsg").prepend(handle);
  $("div.blockUI.blockMsg").draggable({
    handle: "#blockUIDragHandle"
  });
};

Dashboards.updateLifecycle = function(object) {
    var silent = object.lifecycle ? !!object.lifecycle.silent : false;

    if( object.disabled ){
      return;
    }
    if(!silent) {
      this.incrementRunningCalls();
    }
    var handler = _.bind(function() {
      try {
        var shouldExecute;
        if(!(typeof(object.preExecution)=='undefined')){
          shouldExecute = object.preExecution.apply(object);
        }
        /*
         * If `preExecution` returns anything, we should use its truth value to
         * determine whether the component should execute. If it doesn't return
         * anything (or returns `undefined`), then by default the component
         * should update.
         */
        shouldExecute = typeof shouldExecute != "undefined"? !!shouldExecute : true;
        object.trigger('cdf cdf:preExecution', object, shouldExecute);
        if (!shouldExecute) {
          return; // if preExecution returns false, we'll skip the update
        }
        if (object.tooltip != undefined){
          object._tooltip = typeof object["tooltip"]=='function'?object.tooltip():object.tooltip;
        }
        // first see if there is an objectImpl
        if ((object.update != undefined) &&
          (typeof object['update'] == 'function')) {
          object.update();

          // check if component has periodic refresh and schedule next update
          this.refreshEngine.processComponent(object);

        } else {
        // unsupported update call
        }

        if(!(typeof(object.postExecution)=='undefined')){
          object.postExecution.apply(object);
        }
        // if we have a tooltip component, how is the time.
        if (object._tooltip != undefined){
          $("#" + object.htmlObject).attr("title",object._tooltip).tooltip({
            delay:0,
            track: true,
            fade: 250
          });
        }
      } catch (e) {
        var ph = (object.htmlObject) ? $('#' + object.htmlObject) : undefined,
            msg = Dashboards.getErrorObj('COMPONENT_ERROR').msg
                  + ' (' + object.name.replace('render_', '') + ')';
        this.errorNotification( { msg: msg  } , ph );
        this.log("Error updating " + object.name +":",'error');
        this.log(e,'exception');
      } finally {
        if(!silent) {
          this.decrementRunningCalls();
        }
      }

      // Triggering the event for the rest of the process
      object.trigger('cdf cdf:postExecution', object);

  },this);
  setTimeout(handler,1);
};

Dashboards.update = function(component) {
  /*
   * It's not unusual to have several consecutive calls to `update` -- it can
   * happen, e.g, as a result of using `DuplicateComponent` to clone a number
   * of components. If we pass each update individually to `updateAll`, the
   * first call will pass through directly, while the remaining calls will
   * result in the components being queued up for update only after the first
   * finished. To prevent this, we build a list of components waiting to be
   * updated, and only pass those forward to `updateAll` if we haven't had any
   * more calls within 5 miliseconds of the last.
   */
  if(!this.updateQueue){
    this.updateQueue = [];
  }
  this.updateQueue.push(component);
  if(this.updateTimeout) {
    clearTimeout(this.updateTimeout);
  }

  var handler = _.bind(function(){
    this.updateAll(this.updateQueue);
    delete this.updateQueue;
  },this);
  this.updateTimeout = setTimeout(handler,5);
};

Dashboards.updateComponent = function(object) {
  if(Date.now() - Dashboards.lastServerResponse > Dashboards.serverCheckResponseTimeout) {
    //too long in between ajax communications
    if(!Dashboards.checkServer()) {
      Dashboards.hideProgressIndicator();
      Dashboards.loginAlert();
      throw "not logged in";
    }
  }

  if(object.isManaged === false && object.update) {
    object.update();
  // check if component has periodic refresh and schedule next update
    this.refreshEngine.processComponent(object);
  } else {
    this.updateLifecycle(object);
  }
};

Dashboards.createAndCleanErrorDiv = function(){
  if ($("#"+CDF_ERROR_DIV).length == 0){
    $("body").append("<div id='" +  CDF_ERROR_DIV + "'></div>");
  }
  $("#"+CDF_ERROR_DIV).empty();
};

Dashboards.showErrorTooltip = function(){
  $(function(){
    $(".cdf_error").tooltip({
      delay:0,
      track: true,
      fade: 250,
      showBody: " -- "
    })
  });
};

Dashboards.getComponent = function(name){
  for (var i in this.components){
    if (this.components[i].name == name)
      return this.components[i];
  }
};

Dashboards.getComponentByName = function(name) {
  if (this.globalContext) {
    return eval(name);
  } else {
    return this.getComponent(name);
  }
};

Dashboards.addComponents = function(components) {
  components.forEach(function(component) {
    this.bindControl(component);
    this.components.push(component);
  }, this);
};

Dashboards.addComponent = function(component, options) {
  this.removeComponent(component);

  // Attempt to convert over to component implementation
  this.bindControl(component);

  var index = options && options.index;
  var L = this.components.length;
  if(index == null || index < 0 || index > L) { index = L; } // <=> push
  this.components[index] = component;
};

Dashboards.getComponentIndex = function(compOrNameOrIndex) {
  if(compOrNameOrIndex != null) {
    switch(typeof compOrNameOrIndex) {
      case 'string':
      for(var i = 0, cs = this.components, L = cs.length ; i < L ; i++) {
          if(cs[i].name === compOrNameOrIndex) { return i; }
      }
        break;
      case 'number':
        if(compOrNameOrIndex >= 0 && compOrNameOrIndex < this.components.length) {
          return compOrNameOrIndex;
        }
        break;

      default: return this.components.indexOf(compOrNameOrIndex);
    }
  }
  return -1;
};

Dashboards.removeComponent = function(compOrNameOrIndex) {
  var index = this.getComponentIndex(compOrNameOrIndex);
  var comp = null;
  if(index >= 0) {
    var cs = this.components;
    comp = cs[index];
    comp.dashboard = null;
    cs.splice(index, 1);
  }
  return comp;
};

Dashboards.registerEvent = function (ev, callback) {
  if (typeof this.events == 'undefined') {
    this.events = {};
  }
  this.events[ev] = callback;
};

Dashboards.addArgs = function(url){
  if(url != undefined)
    this.args = getURLParameters(url);
};

Dashboards.setI18nSupport = function(lc, i18nRef) {
  // Update global reference to i18n objects if needed
  if (i18nRef !== "undefined" && lc !== "undefined") {
    this.i18nCurrentLanguageCode = lc;
    this.i18nSupport = i18nRef;
  }

};

Dashboards.init = function(components){
  var myself =this;
  if(this.initialStorage) {
    _.extend(this.storage, this.initialStorage);
  } else {
    this.loadStorage();
  }
  if(this.context != null && this.context.sessionTimeout != null ) {
    //defaulting to 90% of ms value of sessionTimeout
    Dashboards.serverCheckResponseTimeout = this.context.sessionTimeout * 900;
  }
  this.restoreBookmarkables();
  this.restoreView();
  this.syncParametersInit();
  if ($.isArray(components)) {
    this.addComponents(components);
  }
  $(function() {
    myself.initEngine();
  });
};


/* Keep parameters master and slave in sync. The master parameter's
 * initial value takes precedence over the slave parameter's when
 * initializing the dashboard.
 */
Dashboards.syncParameters = function(master, slave) {
  this.setParameter(slave, this.getParameterValue(master));
  this.parameterModel.change();
  this.parameterModel.on("change:" + master,function(m,v){this.fireChange(slave,v)},this);
  this.parameterModel.on("change:" + slave,function(m,v){this.fireChange(master,v)},this);
}

Dashboards.chains = [];
Dashboards.syncedParameters = {};
/* Register parameter pairs that will be synced on dashboard init. We'll store
 * the dependency pairings in Dashboards.syncedParameters,as an object mapping
 * master parameters to an array of all its slaves (so {a: [b,c]} means that
 * both *b* and *c* are subordinate to *a*), and in Dashboards.chains wel'll
 * store an array of arrays representing a list of separate dependency trees.
 * An entry of the form [a, b, c] means that *a* doesn't depend on either *b*
 * or *c*, and that *b* doesn't depend on *c*. Inversely, *b* depends on *a*,
 * and *c* depends on either *a* or *b*. You can have multiple such entries,
 * each representing a completely isolated set of dependencies.
 *
 * Note that we make no effort to detect circular dependencies. Behaviour is
 * undetermined should you provide such a case.
 */
Dashboards.syncParametersOnInit = function (master, slave){
  var parameters = this.syncedParameters,
      currChain,
      masterChain,
      slaveChain, slaveChainIdx, i;
  if(!parameters[master]) parameters[master] = [];
  parameters[master].push(slave);

  /* When inserting an entry into Dashboards.chains, we need to check whether
   * any of the master or the slave are already in one of the chains.
   */
  for (i = 0; i < this.chains.length;i++) {
    currChain = this.chains[i];
    if (currChain.indexOf(master) > -1) {
      masterChain = currChain;
    }
    if (currChain.indexOf(slave) > -1) {
      slaveChain = currChain;
      slaveChainIdx = i;
    }
  }
  /* If both slave and master are present in different chains, we merge the
   * chains.
   *
   * If only one of the two is present, we insert the slave at the end
   * of the master's chain, or the master at the head of the slave's chain.
   *
   * Note that, since a parameter can be both a master and a slave, and because
   * no slave can have two masters, it is guaranteed that we can only add the
   * master to the head of the chain if the slave was the head before, and, when
   * adding the slave at the end of the master's chain, none of the parameters
   * between master and slave can depend on the slave. This means there is no
   * scenario where a chain can become inconsistent from prepending masters or
   * appending slaves.
   *
   * If neither master nor slave is present in the existing chains, we create a
   * new chain with [master, slave].
   */
  if(slaveChain && masterChain) {
    if (masterChain != slaveChain) {
      args = slaveChain.slice();
      args.unshift(0);
      args.unshift(masterChain.length);
      [].splice.apply(masterChain,args);
      this.chains.splice(slaveChainIdx,1);
    }
  } else if (slaveChain) {
      slaveChain.unshift(master);
  } else if(masterChain) {
      masterChain.push(slave)
  } else {
    this.chains.push([master, slave]);
  }
}

/*
 * Iterate over the registered parameter syncing chains,
 * and configure syncing for each parameter pair.
 */
Dashboards.syncParametersInit = function() {
  var parameters = this.syncedParameters,
      i,j,k,master, slave;
  for(i = 0; i < this.chains.length;i++) {
    for(j = 0; j < this.chains[i].length;j++) {
      var master = this.chains[i][j];
      if(!parameters[master]) continue;
      for(k = 0; k < parameters[master].length; k++) {
        slave = parameters[master][k];
        this.syncParameters(master,slave);
      }
    }
  }
}


Dashboards.initEngine = function(){
  var myself = this;
  var components = this.components;

  this.incrementRunningCalls();
  if( this.logLifecycle && typeof console != "undefined" ){
    console.log("%c          [Lifecycle >Start] Init (Running: "+ this.getRunningCalls()  +")","color: #ddd ");
  }

  this.createAndCleanErrorDiv();
  // Fire all pre-initialization events
  if(typeof this.preInit == 'function') {
    this.preInit();
  }
  this.trigger("cdf cdf:preInit",this);
  /* Legacy Event -- don't rely on this! */
  $(window).trigger('cdfAboutToLoad');
  var myself = this;
  var updating = [],i;
  for(i = 0; i < components.length;i++) {
    if(components[i].executeAtStart) {
      updating.push(components[i]);
    }
  }

  if (!updating.length) {
    this.handlePostInit();
    return;
  }

  // Since we can get into racing conditions between last component's
  // preExecution and dashboard.postInit, we'll add a last component with very
  // low priority who's funcion is only to act as a marker.
  var postInitComponent = {
    name: "PostInitMarker",
    type: "unmanaged",
    lifecycle: {
      silent: true
    },
    executeAtStart: true,
    priority:999999999
  };
  this.bindControl(postInitComponent)
  updating.push(postInitComponent);


  this.waitingForInit = updating.slice();

  var callback = function(comp,isExecuting) {
    /*
     * The `preExecution` event will pass two arguments (the component proper
     * and a flag telling us whether the preExecution test passed), so we can
     * test for that, and check whether the component is executing or not.
     * If it's not going to execute, we should check for postInit right now.
     * If it is, we shouldn't do anything.right now.
     */
    if(arguments.length == 2 && isExecuting) {
      return;
    }
    this.waitingForInit = _(this.waitingForInit).without(comp);
    comp.off('cdf:postExecution',callback);
    comp.off('cdf:preExecution',callback);
    comp.off('cdf:error',callback);
    this.handlePostInit();
  }

  for(var i= 0, len = updating.length; i < len; i++){
    var component = updating[i];
    component.on('cdf:postExecution cdf:preExecution cdf:error',callback,myself);
  }
  Dashboards.updateAll(updating);
  if(components.length > 0) {
    myself.handlePostInit();
  }

};

Dashboards.handlePostInit = function() {
  if(!this.waitingForInit || this.waitingForInit.length === 0) {
    this.trigger("cdf cdf:postInit",this);
    /* Legacy Event -- don't rely on this! */
    $(window).trigger('cdfLoaded');

    if(typeof this.postInit == "function") {
      this.postInit();
    }
    this.restoreDuplicates();
    this.finishedInit = true;

    this.decrementRunningCalls();
    if( this.logLifecycle && typeof console != "undefined" ){
      console.log("%c          [Lifecycle <End  ] Init (Running: "+ this.getRunningCalls()  +")","color: #ddd ");
    }

  }
};

Dashboards.resetAll = function(){
  this.createAndCleanErrorDiv();
  var compCount = this.components.length;
  for(var i= 0, len = this.components.length; i < len; i++){
    this.components[i].clear();
  }
  var compCount = this.components.length;
  for(var i= 0, len = this.components.length; i < len; i++){
    if(this.components[i].executeAtStart){
      this.update(this.components[i]);
    }
  }
};

Dashboards.processChange = function(object_name){

  //Dashboards.log("Processing change on " + object_name);

  var object = this.getComponentByName(object_name);
  var parameter = object.parameter;
  var value;
  if (typeof object['getValue'] == 'function') {
    value = object.getValue();
  }
  if (value == null) // We won't process changes on null values
    return;

  if(!(typeof(object.preChange)=='undefined')){
    var preChangeResult = object.preChange(value);
    value = preChangeResult != undefined ? preChangeResult : value;
  }
  if(parameter) {
    this.fireChange(parameter,value);
  }
  if(!(typeof(object.postChange)=='undefined')){
    object.postChange(value);
  }
};

/* fireChange must accomplish two things:
 * first, we must change the parameters
 * second, we execute the components that listen for
 * changes on that parameter.
 *
 * Because some browsers won't draw the blockUI widgets
 * until the script has finished, we find the list of
 * components to update, then execute the actual update
 * in a function wrapped in a setTimeout, so the running
 * script has the opportunity to finish.
 */
Dashboards.fireChange = function(parameter, value) {
  var myself = this;
  this.createAndCleanErrorDiv();

  this.setParameter(parameter, value);
  this.parameterModel.change();
  var toUpdate = [];
  var workDone = false;
  for (var i= 0, len = this.components.length; i < len; i++){
    if ($.isArray(this.components[i].listeners)){
      for (var j= 0 ; j < this.components[i].listeners.length; j++){
        var comp = this.components[i];
        if (comp.listeners[j] == parameter && !comp.disabled) {
          toUpdate.push(comp);
          break;
        }
      }
    }
  }
  myself.updateAll(toUpdate);

};


/* Update components by priority. Expects as parameter an object where the keys
 * are the priorities, and the values are arrays of components that should be
 * updated at that priority level:
 *
 *    {
 *      0: [c1,c2],
 *      2: [c3],
 *      10: [c4]
 *    }
 *
 * Alternatively, you can pass an array of components, `[c1, c2, c3]`, in which
 * case the priority-keyed object will be created internally from the priority
 * values the components declare for themselves.
 *
 * Note that even though `updateAll` expects `components` to have numerical
 * keys, and that it does work if you pass it an array, `components` should be
 * an object, rather than an array, so as to allow negative keys (and so that
 * we can use it as a sparse array of sorts)
 */
Dashboards.updateAll = function(components) {
  if(!this.updating) {
    this.updating = {
      tiers: {},
      current: null
    };
  }
  if(components && _.isArray(components) && !_.isArray(components[0])) {
    var comps = {};
    _.each(components,function(c) {
      var prio = c.priority || 0;
      if(!comps[prio]) {
        comps[prio] = [];
      }
      comps[prio].push(c);
    });
    components = comps;
  }
  this.mergePriorityLists(this.updating.tiers,components);

  var updating = this.updating.current;
  if(updating === null || updating.components.length == 0) {
    var toUpdate = this.getFirstTier(this.updating.tiers);
    if(!toUpdate) return;
    this.updating.current = toUpdate;

    var postExec = function(component,isExecuting) {
      /*
       * We first need to figure out what event we're handling. `error` will
       * pass the component, error message and caught exception (if any) to
       * its event handler, while the `preExecution` event will pass two
       * arguments (the component proper and a flag telling us whether the
       * preExecution test passed).
       *
       * If we're not going to finish updating the component, either because
       * `preExecution` cancelled the update, or because we're in an `error`
       * event handler, we should queue up the next component right now.
       */
      if(arguments.length == 2 && typeof isExecuting == "boolean" && isExecuting) {
        return;
      }
      component.off("cdf:postExecution",postExec);
      component.off("cdf:preExecution",postExec);
      component.off("cdf:error",postExec);
      var current = this.updating.current;
      current.components = _.without(current.components, component);
      var tiers = this.updating.tiers;
      tiers[current.priority] = _.without(tiers[current.priority], component);
      this.updateAll();
    }
    /*
     * Any synchronous components we update will edit the `current.components`
     * list midway through this loop, so we need a separate copy of that list
     * so as to avoid messing up the indices.
     */
    var comps = this.updating.current.components.slice();
    for(var i = 0; i < comps.length;i++) {
      component = comps[i];
      // Start timer
      component.startTimer();
      component.on("cdf:postExecution cdf:preExecution cdf:error",postExec,this);

      // Logging this.updating. Uncomment if needed to trace issues with lifecycle
      // Dashboards.log("Processing "+ component.name +" (priority " + this.updating.current.priority +"); Next in queue: " +
      //  _(this.updating.tiers).map(function(v,k){return k + ": [" + _(v).pluck("name").join(",") + "]"}).join(", "));
      this.updateComponent(component);
    }
  }
}

/*
 * Given a list of component priority tiers, returns the highest priority
 * non-empty tier of components awaiting update, or null if no such tier exists.
 */
Dashboards.getFirstTier = function(tiers) {
      var keys = _.keys(tiers).sort(function(a,b){
        return parseInt(a,10) - parseInt(b,10);
      }),
      i, tier;

  for(i = 0;i < keys.length;i++) {
    tier = tiers[keys[i]];
    if(tier.length > 0) {
      return {priority: keys[i], components: tier.slice()};
    }
  }
  return null;
}

/*
 * Add all components in priority list 'source' into priority list 'target'
 */
Dashboards.mergePriorityLists = function(target,source) {
  if(!source) {
    return;
  }
  for(var key in source) if (source.hasOwnProperty(key)) {
    if(_.isArray(target[key])) {
      target[key] = _.union(target[key],source[key]);
    } else {
      target[key] = source[key];
    }
  }
}

Dashboards.restoreView = function() {
  var p, params;
  if(!this.view) return;
  /* Because we're storing the parameters in OrientDB, and as OrientDB has some
   * serious issues when storing nested objects, we're stuck marshalling the
   * parameters into a JSON object and converting that JSON into a Base64 blob
   * before storage. So now we have to decode that mess.
   */
  params = JSON.parse(Base64.decode(this.view.params));
  for(p in params) if (params.hasOwnProperty(p)) {
    this.setParameter(p,params[p]);
  }
};

Dashboards.getHashValue = function(key) {
  var hash = window.location.hash,
      obj;
  try {
    obj = JSON.parse(hash.slice(1));
  } catch (e) {
    obj = {};
  }
  if (arguments.length === 0) {
    return obj;
  } else {
    return obj[key];
  }
}

Dashboards.setHashValue = function(key, value) {
  var obj = this.getHashValue(),json;
  if (arguments.length == 1) {
    obj = key;
  } else {
    obj[key] = value;
  }
  json = JSON.stringify(obj);
  /* We don't want to store empty objects */
  if (json != "{}") {
    window.location.hash = json;
  } else {
    if (window.location.hash) {
      window.location.hash = '';
    }
  }
}
Dashboards.deleteHashValue = function(key) {
  var obj = this.getHashValue();
  if (arguments.length === 0) {
    window.location.hash = "";
  } else {
    delete obj[key];
    this.setHashValue(obj);
  }
}
Dashboards.setBookmarkable = function(parameter, value) {
    if(!this.bookmarkables) this.bookmarkables = {};
    if (arguments.length === 1) value = true;
    this.bookmarkables[parameter] = value;
};

Dashboards.isBookmarkable = function(parameter) {
    if(!this.bookmarkables) {return false;}
    return Boolean(this.bookmarkables[parameter]);
};



Dashboards.generateBookmarkState = function() {
  var params = {},
      bookmarkables = this.bookmarkables;
  for (var k in bookmarkables) if (bookmarkables.hasOwnProperty(k)) {
    if (bookmarkables[k]) {
      params[k] = this.getParameterValue(k);
    }
  }
  return params;
};

Dashboards.persistBookmarkables = function(param) {
  var bookmarkables = this.bookmarkables,
      params = {};
  /*
   * We don't want to update the hash if we were passed a
   * non-bookmarkable parameter (why bother?), nor is there
   * much of a point in publishing changes when we're still
   * initializing the dashboard. That's just the code for
   * restoreBookmarkables doing the reverse of this!
   */
  if (!bookmarkables || !bookmarkables[param]) {
    return;
  }
  if(!this.finishedInit) {
    return;
  }
  params = this.generateBookmarkState();
  this.setBookmarkState({impl: 'client',params: params});
}

Dashboards.setBookmarkState = function(state) {
  if(window.history && window.history.replaceState) {
    var method = window.location.pathname.split('/').pop(),
        query = window.location.search.slice(1).split('&').map(function(e){
          var entry = e.split('=');
          entry[1] = decodeURIComponent(entry[1]);
          return entry;
        }),
        url;
    query = this.propertiesArrayToObject(query);
    query.bookmarkState = JSON.stringify(state);
    url = method + '?' + $.param(query);
    window.history.replaceState({},'',url);
    this.deleteHashValue('bookmark');
  } else {
    this.setHashValue('bookmark',state);
  }
};

Dashboards.getBookmarkState = function() {
  /*
   * browsers that don't support history.pushState
   * can't actually safely remove bookmarkState param,
   * so we must first check whether there is a hash-based
   * bookmark state.
   */
  if (window.location.hash.length > 1) {
  try {
      return this.getHashValue('bookmark') || {};
    } catch (e) {
      /*
       * We'll land here if the hash isn't a valid json object,
       * so we'll go on and try getting the state from the params
       */
    }
  }
  var query = window.location.search.slice(1).split('&').map(function(e){
          var pair = e.split('=');
          pair[1] = decodeURIComponent(pair[1]);
          return pair;
      }),
      params = this.propertiesArrayToObject(query);
  if(params.bookmarkState) {
    return JSON.parse(decodeURIComponent(params.bookmarkState.replace(/\+/g,' '))) || {};
  } else  {
    return {};
  }
};

Dashboards.restoreBookmarkables = function() {
  var state;
  this.bookmarkables = this.bookmarkables || {};
  try {
    state = this.getBookmarkState().params;
    for (var k in state) if (state.hasOwnProperty(k)) {
      this.setParameter(k,state[k]);
    }
  } catch (e) {
    this.log(e,'error');
  }
}

Dashboards.setParameterViewMode = function(parameter, value) {
    if(!this.viewParameters) this.viewParameters = {};
    if (arguments.length === 1) value = this.viewFlags.VIEW;
    //if(!Dashboards.viewFlags.hasOwnProperty(value)) throw
    this.viewParameters[parameter] = value;
};

Dashboards.isViewParameter = function(parameter) {
    if(!this.viewParameters) {return false;}
    return this.viewParameters[parameter];
};

/*
 * List the values for all dashboard parameters flagged as being View parameters
 */
Dashboards.getViewParameters = function(){
  if(!this.viewParameters) return {};
  var params = this.viewParameters,
      ret = {};
  for(var p in params) if (params.hasOwnProperty(p)) {
    if (params[p] == this.viewFlags.VIEW|| params[p] == this.viewFlags.UNBOUND) {
      ret[p] = this.getParameterValue(p);
    }
  }
  return ret;
};

/*
 * List all dashboard parameters flagged as being Unbound View parameters
 */

Dashboards.getUnboundParameters = function(){
  if(!this.viewParameters) return [];
  var params = this.viewParameters,
      ret = []
  for(var p in params) if (params.hasOwnProperty(p)) {
    if (params[p] == this.viewFlags.UNBOUND) {
      ret.push(p);
    }
    return ret;
  }
};

Dashboards.getParameterValue = function (parameterName) {
  if (this.globalContext) {
    try{
      return eval(parameterName);
    }
    catch (e){
      this.error(e);
      //return undefined;
    }
  } else {
    return this.parameters[parameterName];
  }
};

Dashboards.getQueryParameter = function ( parameterName ) {
  // Add "=" to the parameter name (i.e. parameterName=value)
  var queryString = window.location.search.substring(1);
  var parameterName = parameterName + "=";
  if ( queryString.length > 0 ) {
    // Find the beginning of the string
    var begin = queryString.indexOf ( parameterName );
    // If the parameter name is not found, skip it, otherwise return the value
    if ( begin != -1 ) {
      // Add the length (integer) to the beginning
      begin += parameterName.length;
      // Multiple parameters are separated by the "&" sign
      var end = queryString.indexOf ( "&" , begin );
      if ( end == -1 ) {
        end = queryString.length
      }
      // Return the string
      return decodeURIComponent ( queryString.substring ( begin, end ) );
    }
    // Return "" if no parameter has been found
    return "";
  }
};

Dashboards.setParameter = function(parameterName, parameterValue) {
  if(parameterName == undefined || parameterName == "undefined"){
    this.log('Dashboards.setParameter: trying to set undefined!!','warn');
    return;
  }
  if (this.globalContext) {
    //ToDo: this should really be sanitized!
    eval( parameterName + " = " + JSON.stringify(parameterValue) );
  } else {
    if(this.escapeParameterValues) {
      this.parameters[parameterName] = encode_prepare_arr(parameterValue);
    } else {
      this.parameters[parameterName] = parameterValue;
    }
  }
  this.parameterModel.set(parameterName,parameterValue,{silent:true});
  this.persistBookmarkables(parameterName);
};


Dashboards.post = function(url,obj){

  var form = '<form action="' + url + '" method="post">';
  for(var o in obj){

    var v = (typeof obj[o] == 'function' ? obj[o]() : obj[o]);

    if (typeof v == 'string') {
      v = v.replace(/"/g , "\'")
    }

    form += '"<input type="hidden" name="' + o + '" value="' + v + '"/>';
  }
  form += '</form>';
  jQuery(form).appendTo('body').submit().remove();
};

Dashboards.clone = function clone(obj) {

  var c = obj instanceof Array ? [] : {};

  for (var i in obj) {
    var prop = obj[i];

    if (typeof prop == 'object') {
      if (prop instanceof Array) {
        c[i] = [];

        for (var j = 0; j < prop.length; j++) {
          if (typeof prop[j] != 'object') {
            c[i].push(prop[j]);
          } else {
            c[i].push(this.clone(prop[j]));
          }
        }
      } else {
        c[i] = this.clone(prop);
      }
    } else {
      c[i] = prop;
    }
  }

  return c;
};

Dashboards.getArgValue  = function(key)
{
  for (i=0;i<this.args.length;i++){
    if(this.args[i][0] == key){
      return this.args[i][1];
    }
  }

  return undefined;
};

Dashboards.ev = function(o){
  return typeof o == 'function'?o():o
};

Dashboards.callPentahoAction = function(obj, path, parameters, callback ){
  var myself = this;

  // Encapsulate pentahoAction call
  // Dashboards.log("Calling pentahoAction for " + obj.type + " " + obj.name + "; Is it visible?: " + obj.visible);
  if(typeof callback == 'function'){
    return this.pentahoAction( path, parameters,
      function(json){
        callback(myself.parseXActionResult(obj,json));
      }
      );
  }
  else{
    return this.parseXActionResult(obj,this.pentahoAction( path, parameters, callback ));
  }
};

Dashboards.urlAction = function ( url, params, func) {
  return this.executeAjax('xml', url, params, func);
};

Dashboards.executeAjax = function( returnType, url, params, func ) {
  var myself = this;
  // execute a url
  if (typeof func == "function"){
    // async
    return $.ajax({
      url: url,
      type: "POST",
      dataType: returnType,
      async: true,
      data: params,
      complete: function (XMLHttpRequest, textStatus) {
        func(XMLHttpRequest.responseXML);
      },
      error: function (XMLHttpRequest, textStatus, errorThrown) {
        myself.log("Found error: " + XMLHttpRequest + " - " + textStatus + ", Error: " +  errorThrown,"error");
      }
    });
  }

  // Sync
  var result = $.ajax({
    url: url,
    type: "POST",
    dataType:returnType,
    async: false,
    data: params,
    error: function (XMLHttpRequest, textStatus, errorThrown) {
      myself.log("Found error: " + XMLHttpRequest + " - " + textStatus + ", Error: " +  errorThrown,"error");
    }

  });
  if (returnType == 'xml') {
    return result.responseXML;
  } else {
    return result.responseText;
  }

};

Dashboards.pentahoAction = function( path, params, func ) {
  return this.pentahoServiceAction('ServiceAction', 'xml', path, params, func);
};

Dashboards.pentahoServiceAction = function( serviceMethod, returntype, path, params, func ) {
  // execute an Action Sequence on the server

  var url = webAppPath + "/api/repos/" + path.replace(/\//g, ":") + "/generatedContent";

  // Add the solution to the params
  var arr = {};
  arr.wrapper = false;
  arr.path = path;
  $.each(params,function(i,val){
    arr[val[0]]=val[1];
  });
  return this.executeAjax(returntype, url, arr, func);
};

Dashboards.parseXActionResult = function(obj,html){

  var jXML = $(html);
  var error = jXML.find("SOAP-ENV\\:Fault");
  if (error.length == 0){
    return jXML;
  }

  // error found. Parsing it
  var errorMessage = "Error executing component " + obj.name;
  var errorDetails = new Array();
  errorDetails[0] = " Error details for component execution " + obj.name + " -- ";
  errorDetails[1] = error.find("SOAP-ENV\\:faultstring").find("SOAP-ENV\\:Text:eq(0)").text();
  error.find("SOAP-ENV\\:Detail").find("message").each(function(){
    errorDetails.push($(this).text())
  });
  if (errorDetails.length > 8){
    errorDetails = errorDetails.slice(0,7);
    errorDetails.push("...");
  }

  var out = "<table class='errorMessageTable' border='0'><tr><td><img src='"+ ERROR_IMAGE + "'></td><td><span class=\"cdf_error\" title=\" " + errorDetails.join('<br/>').replace(/"/g,"'") +"\" >" + errorMessage + " </span></td></tr></table/>";

  // if this is a hidden component, we'll place this in the error div
  if (obj.visible == false){
    $("#"+CDF_ERROR_DIV).append("<br />" + out);
  }
  else{
    $('#'+obj.htmlObject).html(out);
  }


  return null;

};

Dashboards.setSettingsValue = function(name,object){

  var data = {
    method: "set",
    key: name,
    value: JSON.stringify(object)
  };
  $.post("Settings", data, function(){});
};

Dashboards.getSettingsValue = function(key,value){

  var callback = typeof value == 'function' ? value : function(json){
    value = json;
  };

  $.getJSON("Settings?method=get&key=" + key , callback);
};

Dashboards.fetchData = function(cd, params, callback) {
  this.log('Dashboards.fetchData() is deprecated. Use Query objects instead','warn');
  // Detect and handle CDA data sources
  if (cd != undefined && cd.dataAccessId != undefined) {
    for (var param in params) {
      cd['param' + params[param][0]] = this.getParameterValue(params[param][1]);
    }

    $.post(webAppPath + "/plugin/cda/api/doQuery?", cd,
      function(json) {
        callback(json);
      },'json').error(Dashboards.handleServerError);
  }
  // When we're not working with a CDA data source, we default to using jtable to fetch the data...
  else if (cd != undefined){

    var xactionFile = (cd.queryType == 'cda')? "jtable-cda.xaction" : "jtable.xaction";
    $.post(webAppPath + "/api/repos/:public:plugin-samples:pentaho-cdf:actions:"+xactionFile+"/generatedContent?", cd,
      function(result) {
        callback(result.values);
      },'json');
  }
  // ... or just call the callback when no valid definition is passed
  else {
    callback([]);
  }
};

Dashboards.escapeHtml = function(input) {
  var escaped = input
  .replace(/&/g,"&amp;")
  .replace(/</g,"&lt;")
  .replace(/>/g,"&gt;")
  .replace(/'/g,"&#39;")
  .replace(/"/g,"&#34;");
  return escaped;
};
// STORAGE ENGINE

// Default object
Dashboards.storage = {};

// Operations
Dashboards.loadStorage = function(){
  var myself = this;
  // Don't do anything for anonymousUser.
  if( this.context && this.context.user === "anonymousUser") {
    return;
  }

  var args = {
    _: (new Date()).getTime() // Needed so IE doesn't try to be clever and retrieve the response from cache
  };
  $.getJSON(webAppPath + "/plugin/pentaho-cdf/api/storage/read", args, function(json) {
    $.extend(myself.storage,json);
  });
};

Dashboards.saveStorage = function(){
  var myself = this;
  // Don't do anything for anonymousUser
  if( this.context && this.context.user === "anonymousUser") {
    return;
  }

  var args = {
    storageValue: JSON.stringify(this.storage),
    _: (new Date()).getTime() // Needed so IE doesn't try to be clever and retrieve the response from cache
  };
  $.getJSON(webAppPath + "/plugin/pentaho-cdf/api/storage/store", args, function(ok) {
    if(ok != null){
      myself.log("Error saving storage",'error');
    }
  });
};

Dashboards.cleanStorage = function(){
  var myself = this;
  this.storage = {};

  // Don't do noting for anonymousUser
  if( this.context && this.context.user === "anonymousUser") {
    return;
  }

  var args = {
  };
  $.getJSON(webAppPath + "/plugin/pentaho-cdf/api/storage/delete", args, function(ok) {
    if(ok != null){
      myself.log("Error deleting storage", 'error');
    }
  });
};

Dashboards.propertiesArrayToObject = function(pArray) {
  var obj = {};
  for (var p in pArray) if (pArray.hasOwnProperty(p)) {
    var prop = pArray[p];
    obj[prop[0]] = prop[1];
  }
  return obj;
}

Dashboards.objectToPropertiesArray = function(obj) {
  var pArray = [];
  for (var key in obj) if (obj.hasOwnProperty(key)) {
    pArray.push([key,obj[key]]);
  }
  return pArray;
}


/**
 * Traverses each <i>value</i>, <i>label</i> and <i>id</i> triple of a <i>values array</i>.
 *
 * @param {Array.<Array.<*>>} values the values array - an array of arrays.
 *   <p>
 *   Each second-level array is a <i>value specification</i> and contains
 *   a value and, optionally, a label and an id.
 *   It may have the following forms:
 *   </p>
 *   <ul>
 *     <li><tt>[valueAndLabel]</tt> - when having <i>length</i> one</li>
 *     <li><tt>[value, label,...]</tt> - when having <i>length</i> two or more and
 *         <tt>opts.valueAsId</tt> is falsy
 *     </li>
 *     <li><tt>[id, valueAndLabel,..]</tt> - when having <i>length</i> two or more and
 *         <tt>opts.valueAsId</tt> is truthy
 *     </li>
 *   </ul>
 * @param {object} opts an object with options.
 *
 * @param {?boolean=} [opts.valueAsId=false] indicates if the first element of
 *   the value specification array is the id, instead of the value.
 *
 * @param {function(string, string, string, number):?boolean} f
 * the traversal function that is to be called with
 * each value-label-id triple and with the JS content <tt>x</tt>.
 * The function is called with arguments: <tt>value</tt>, <tt>label</tt>,
 * <tt>id</tt> and <tt>index</tt>.
 * <p>
 * When the function returns the value <tt>false</tt>, traversal is stopped,
 * and <tt>false</tt> is returned.
 * </p>
 *
 * @param {object} x the JS context object on which <tt>f</tt> is to be called.
 *
 * @return {boolean} indicates if the traversal was complete, <tt>true</tt>,
 *   or if explicitly stopped by the traversal function, <tt>false</tt>.
 */
Dashboards.eachValuesArray = function(values, opts, f, x) {
  if(typeof opts === 'function') {
    x = f;
    f = opts;
    opts = null;
  }

  var valueAsId = !!(opts && opts.valueAsId);
  for(var i = 0, j = 0, L = values.length; i < L; i++) {
    var valSpec = values[i];
    if(valSpec && valSpec.length) {
      var v0 = valSpec[0];
      var value, label, id = undefined; // must reset on each iteration

      if (valSpec.length > 1) {
        if(valueAsId) { id = v0; }
        label = "" + valSpec[1];
        value = (valueAsId || v0 == null) ? label : ("" + v0);
      } else {
        value = label = "" + v0;
      }

      if(f.call(x, value, label, id, j, i) === false) { return false; }
      j++;
    }
  }

  return true;
};


/**
 * Given a parameter value obtains an equivalent values array.
 *
 * <p>The parameter value may encode multiple values in a string format.</p>
 * <p>A nully (i.e. null or undefined) input value or an empty string result in <tt>null</tt>,
 *    and so the result of this method is normalized.
 * </p>
 * <p>
 * A string value may contain multiple values separated by the character <tt>|</tt>.
 * </p>
 * <p>An array or array-like object is returned without modification.</p>
 * <p>Any other value type returns <tt>null</tt>.</p>
 *
 * @param {*} value
 * a parameter value, as returned by {@link Dashboards.getParameterValue}.
 *
 * @return {null|!Array.<*>|!{join}} null or an array or array-like object.
 *
 * @static
 */
Dashboards.parseMultipleValues = function(value) {
  if(value != null && value !== '') {
    // An array or array like?
    if(this.isArray(value)) { return value; }
    if(typeof value === "string") { return value.split("|"); }
  }

  // null or of invalid type
  return null;
};

/**
 * Normalizes a value so that <tt>undefined</tt>, empty string
 * and empty array, are all translated to <tt>null</tt>.
 * @param {*} value the value to normalize.
 * @return {*} the normalized value.
 *
 * @static
 */
Dashboards.normalizeValue = function(value) {
  if(value === '' || value == null) { return null; }
  if(this.isArray(value) && !value.length) return null;
  return value;
};

/**
 * Determines if a value is considered an array.
 * @param {*} value the value.
 * @return {boolean}
 *
 * @static
 */
Dashboards.isArray = function(value) {
  // An array or array like?
  return !!value &&
         ((value instanceof Array) ||
          (typeof value === 'object' && value.join && value.length != null));
};

/**
 * Determines if two values are considered equal.
 * @param {*} a the first value.
 * @param {*} b the second value.
 * @return {boolean}
 *
 * @static
 */
Dashboards.equalValues = function(a, b) {
  // Identical or both null/undefined?
  a = this.normalizeValue(a);
  b = this.normalizeValue(b);

  if(a === b) { return true; }

  if(this.isArray(a) && this.isArray(b)) {
    var L = a.length;
    if(L !== b.length) { return false; }
    while(L--) { if(!this.equalValues(a[L], b[L])) { return false; } }
    return true;
  }

  // Last try, give it to JS equals
  return a == b;
};

// Based on the algorithm described at http://en.wikipedia.org/wiki/HSL_and_HSV.
/**
 * Converts an HSV to an RGB color value.
 * 
 * @param {number} h Hue as a value between 0 - 360 (degrees)
 * @param {number} s Saturation as a value between 0 - 100 (%)
 * @param {number} v Value as a value between 0 - 100 (%)
 * @return {string} An rgb(...) color string.
 *
 * @static
 */
Dashboards.hsvToRgb = function(h, s, v) {
    v = v / 100; // 0 - 1
    s = s / 100; // idem
    
    var h6 = (h % 360) /60;
    var chroma = v * s;
    var m = v - chroma;
    var h6t = Math.abs((h6 % 2) - 1);
    //var r = 1 - h6t;
    //var x = chroma * r;
    var x_m = v * (1 - s * h6t); // x + m
    var c_m = v; // chroma + m
    // floor(h6) (0, 1, 2, 3, 4, 5)

    var rgb;
    switch(~~h6) {
        case 0: rgb = [c_m, x_m, m  ]; break;
        case 1: rgb = [x_m, c_m, m  ]; break;
        case 2: rgb = [m,   c_m, x_m]; break;
        case 3: rgb = [m,   x_m, c_m]; break;
        case 4: rgb = [x_m, m,   c_m]; break;
        case 5: rgb = [c_m, m,   x_m]; break;
    }

    rgb.forEach(function(val, i) {
      rgb[i] = Math.min(255, Math.round(val * 256));
    });

    return "rgb(" + rgb.join(",") + ")";
};

/**
 * UTF-8 data encode / decode
 * http://www.webtoolkit.info/
 **/
function encode_prepare_arr(value) {
  if(typeof value == "number"){
    return value;
  } else if ($.isArray(value)){
    var a = new Array(value.length);
    $.each(value,function(i,val){
      a[i] = encode_prepare(val);
    });
    return a;
  }
  else{
    return encode_prepare(value);
  }
};

function encode_prepare( s )
{
  if (s != null) {
    s = s.replace(/\+/g," ");
    if ($.browser == "msie" || $.browser == "opera"){
      return Utf8.decode(s);
    }
  }
  return s;
};


/**
*
* UTF-8 data encode / decode
* http://www.webtoolkit.info/
*
**/ 


var Utf8 = {

  // public method for url encoding
  encode : function (string) {
    string = string.replace(/\r\n/g,"\n");
    var utftext = "";

    for (var n = 0; n < string.length; n++) {

      var c = string.charCodeAt(n);

      if (c < 128) {
        utftext += String.fromCharCode(c);
      }
      else if((c > 127) && (c < 2048)) {
        utftext += String.fromCharCode((c >> 6) | 192);
        utftext += String.fromCharCode((c & 63) | 128);
      }
      else {
        utftext += String.fromCharCode((c >> 12) | 224);
        utftext += String.fromCharCode(((c >> 6) & 63) | 128);
        utftext += String.fromCharCode((c & 63) | 128);
      }

    }

    return utftext;
  },

  // public method for url decoding
  decode : function (utftext) {
    var string = "";
    var i = 0;
    var c = 0, c2 = 0, c3 = 0;

    while ( i < utftext.length ) {

      c = utftext.charCodeAt(i);

      if (c < 128) {
        string += String.fromCharCode(c);
        i++;
      }
      else if((c > 191) && (c < 224)) {
        c2 = utftext.charCodeAt(i+1);
        string += String.fromCharCode(((c & 31) << 6) | (c2 & 63));
        i += 2;
      }
      else {
        c2 = utftext.charCodeAt(i+1);
        c3 = utftext.charCodeAt(i+2);
        string += String.fromCharCode(((c & 15) << 12) | ((c2 & 63) << 6) | (c3 & 63));
        i += 3;
      }

    }

    return string;
  }

}

function getURLParameters(sURL)
{
  if (sURL.indexOf("?") > 0){

    var arrParams = sURL.split("?");
    var arrURLParams = arrParams[1].split("&");
    var arrParam = [];

    for (var i=0;i<arrURLParams.length;i++){
      var sParam =  arrURLParams[i].split("=");

      if (sParam[0].indexOf("param",0) == 0){
        var parameter = [sParam[0].substring(5,sParam[0].length),unescape(sParam[1])];
        arrParam.push(parameter);
      }
    }

  }

  return arrParam;
}

function toFormatedString(value) {
  value += '';
  var x = value.split('.');
  var x1 = x[0];
  var x2 = x.length > 1 ? '.' + x[1] : '';
  var rgx = /(\d+)(\d{3})/;
  while (rgx.test(x1))
    x1 = x1.replace(rgx, '$1' + ',' + '$2');
  return x1 + x2;
}

//quote csv values in a way compatible with CSVTokenizer
function doCsvQuoting(value, separator, alwaysEscape){
  var QUOTE_CHAR = '"';
  if(separator == null) {
    return value;
  }
  if(value == null) {
    return null;
  }
  if(value.indexOf(QUOTE_CHAR) >= 0){
    //double them
    value = value.replace(QUOTE_CHAR, QUOTE_CHAR.concat(QUOTE_CHAR));
  }
  if(alwaysEscape || value.indexOf(separator) >= 0){
    //quote value
    value =  QUOTE_CHAR.concat(value, QUOTE_CHAR);
  }
  return value;
}

/**
*
*  Javascript sprintf
*  http://www.webtoolkit.info/
*
*
**/
sprintfWrapper = {

  init : function () {

    if (typeof arguments == 'undefined') {
      return null;
    }
    if (arguments.length < 1) {
      return null;
    }
    if (typeof arguments[0] != 'string') {
      return null;
    }
    if (typeof RegExp == 'undefined') {
      return null;
    }

    var string = arguments[0];
    var exp = new RegExp(/(%([%]|(\-)?(\+|\x20)?(0)?(\d+)?(\.(\d)?)?([bcdfosxX])))/g);
    var matches = new Array();
    var strings = new Array();
    var convCount = 0;
    var stringPosStart = 0;
    var stringPosEnd = 0;
    var matchPosEnd = 0;
    var newString = '';
    var match = null;

    while ((match = exp.exec(string))) {
      if (match[9]) {
        convCount += 1;
      }

      stringPosStart = matchPosEnd;
      stringPosEnd = exp.lastIndex - match[0].length;
      strings[strings.length] = string.substring(stringPosStart, stringPosEnd);

      matchPosEnd = exp.lastIndex;

      var negative = parseInt(arguments[convCount]) < 0;
      if(!negative) negative = parseFloat(arguments[convCount]) < 0;

      matches[matches.length] = {
        match: match[0],
        left: match[3] ? true : false,
        sign: match[4] || '',
        pad: match[5] || ' ',
        min: match[6] || 0,
        precision: match[8],
        code: match[9] || '%',
        negative: negative,
        argument: String(arguments[convCount])
      };
    }
    strings[strings.length] = string.substring(matchPosEnd);

    if (matches.length == 0) {
      return string;
    }
    if ((arguments.length - 1) < convCount) {
      return null;
    }

    match = null;
    var i = null;

    for (i=0; i<matches.length; i++) {
      var m =matches[i];
      var substitution;
      if (m.code == '%') {
        substitution = '%'
      }
      else if (m.code == 'b') {
        m.argument = String(Math.abs(parseInt(m.argument)).toString(2));
        substitution = sprintfWrapper.convert(m, true);
      }
      else if (m.code == 'c') {
        m.argument = String(String.fromCharCode(parseInt(Math.abs(parseInt(m.argument)))));
        substitution = sprintfWrapper.convert(m, true);
      }
      else if (m.code == 'd') {
        m.argument = toFormatedString(String(Math.abs(parseInt(m.argument))));
        substitution = sprintfWrapper.convert(m);
      }
      else if (m.code == 'f') {
        m.argument = toFormatedString(String(Math.abs(parseFloat(m.argument)).toFixed(m.precision ? m.precision : 6)));
        substitution = sprintfWrapper.convert(m);
      }
      else if (m.code == 'o') {
        m.argument = String(Math.abs(parseInt(m.argument)).toString(8));
        substitution = sprintfWrapper.convert(m);
      }
      else if (m.code == 's') {
        m.argument = m.argument.substring(0, m.precision ? m.precision : m.argument.length)
        substitution = sprintfWrapper.convert(m, true);
      }
      else if (m.code == 'x') {
        m.argument = String(Math.abs(parseInt(m.argument)).toString(16));
        substitution = sprintfWrapper.convert(m);
      }
      else if (m.code == 'X') {
        m.argument = String(Math.abs(parseInt(m.argument)).toString(16));
        substitution = sprintfWrapper.convert(m).toUpperCase();
      }
      else {
        substitution = m.match;
      }

      newString += strings[i];
      newString += substitution;
    }

    newString += strings[i];

    return newString;

  },

  convert : function(match, nosign){
    if (nosign) {
      match.sign = '';
    } else {
      match.sign = match.negative ? '-' : match.sign;
    }
    var l = match.min - match.argument.length + 1 - match.sign.length;
    var pad = new Array(l < 0 ? 0 : l).join(match.pad);
    if (!match.left) {
      if (match.pad == '0' || nosign) {
        return match.sign + pad + match.argument;
      } else {
        return pad + match.sign + match.argument;
      }
    } else {
      if (match.pad == '0' || nosign) {
        return match.sign + match.argument + pad.replace(/0/g, ' ');
      } else {
        return match.sign + match.argument + pad;
      }
    }
  }
}

sprintf = sprintfWrapper.init;



// CONTAINER begin
;(function (D){

    function Container() {

        // PUBLIC

        // register(type, what [, scope])
        // register(type, name, what [, scope])
        this.register = function(type, name, what, scope) {
            if(!type) { throw new Error("Argument 'type' is required."); }
            if(typeof type !== 'string') { throw new Error("Argument 'type' must be a string."); }

            if(name != null) {
                if(typeof name !== 'string') {
                    scope = what;
                    what  = name;
                    name  = null;
                } else if(!name) {
                    name = null;
                }
            }

            if(!what) { throw new Error("Argument 'what' is required."); }

            var holder;
            switch(typeof what) {
                case 'function': holder = new FactoryHolder (this, what, scope); break;
                case 'object':   holder = new InstanceHolder(this, what, scope); break;
                default: throw new Error("Argument 'what' is of an invalid type.");
            }

            if(!name) { name = ''; }

            var holdersByName = _typesTable[type] || (_typesTable[type] = {});
            var currHolder = holdersByName[name];
            if(currHolder) {
                // throw? log?
                currHolder.dispose();
            }
            holdersByName[name] = holder;
        };

        this.has    = function(type, name) { return !!getHolder(type, name, true); };
        this.canNew = function(type, name) { return getHolder(type, name, false) instanceof FactoryHolder; };

        this.get       = function(type, name)         { return get(type, name, null,   false, false); };
        this.tryGet    = function(type, name)         { return get(type, name, null,   false, true ); };

        this.getNew    = function(type, name, config) { return get(type, name, config, true,  false); };
        this.tryGetNew = function(type, name, config) { return get(type, name, config, true,  true ); };

        this.getAll    = function(type) { return getAll(type, false); };
        this.tryGetAll = function(type) { return getAll(type, true ); };

        this.listType = function(type) { return getType(type,false); };
        this.tryListType = function(type) { return getType(type,true); };

        this.dispose = function() {
            if(_typesTable) {
                for(var type in _typesTable) {
                    var holdersByName = _typesTable[type];
                    for(var name in holdersByName) {
                        holdersByName[name].dispose();
                    }
                }

                _typesTable = null;
            }
        };

        // PRIVATE

        var _typesTable = {}; // type -> []

        function getType(type, isTry) {
            if(!type) { throw new Error("Argument 'type' is required."); }
            if(typeof type !== 'string') { throw new Error("Argument 'type' must be a string."); }

            var holdersByName = _typesTable[type];
            if(!isTry && (!holdersByName || isOwnEmpty(holdersByName))) {
                throw new Error("There are no registrations for type '" + type + "'.");
            }
            return holdersByName;
        }

        function getHolder(type, name, isTry) {
            var holder;
            var holdersByName = getType(type, isTry);
            if(holdersByName) {
                holder = holdersByName[name || ''];
                if(!holder && !isTry) {
                    throw new Error(
                        "There is no registration for type '" + type + "'" +
                        (name ? (" and name '" + name + "'") : "") + ".");
                }
            }

            return holder;
        }

        function get(type, name, config, isNew, isTry) {
            if(typeof name !== 'string') {
                config = name;
                name = '';
            }

            var holder = getHolder(type, name, isTry);

            // Can't store as singletons instances with special config params
            if(config) { isNew = true;  } else
            if(!isNew) { config = {}; }

            return holder ? holder.build(config, isNew) : null;
        }

        function getAll(type, isTry) {
            var holdersByName = getType(type, isTry);

            // Includes the default (unnamed) instance
            var instances = [];
            for(var name in holdersByName) {
                instances.push(holdersByName[name].build({}, false));
            }
            return instances;
        }
    }

    // Shared/Static stuff

    // Allows creating multiple instances
    function FactoryHolder(container, factory, scope) {
        var instance;

        if(!scope) { scope = 'instance'; }

        this.build = function(config, buildNew) {
            if(instance && !buildNew) { return instance; }

            var inst = factory(container, config);

            if(!buildNew && scope === 'singleton') { instance = inst; }

            return inst;
        };

        this.dispose = function() {
            if(instance) {
                doDispose(instance);
                instance = null;
            }
        };
    }

    function InstanceHolder(container, instance, scope) {
        if(!scope) { scope = 'external'; }

        this.build = function(/*config, buildNew*/) { return instance; };

        // external scope is managed outside the container
        this.dispose = function() {
            if(instance) {
                scope === 'singleton' && doDispose(instance);
                instance = null;
            }
        };
    }

    // Fwk stuff

    function doDispose(instance) {
        if(typeof instance.dispose === 'function') { instance.dispose(); }
    }

    var hasOwn = Object.prototype.hasOwnProperty;

    function isOwnEmpty(o) {
        // tolerates o == null
        for(var n in o) { if(hasOwn.call(o, n)) { return false; } }
        return true;
    }

    // Export
    D.Container = Container;
})(Dashboards);
// CONTAINER end 



// ADDINS begin
;(function (D){
  D.addIns = new D.Container ();

  //Normalization - Ensure component does not finish with component and capitalize first letter
  D.normalizeAddInKey = function(key, subKey) {
      if (key.indexOf('Component', key.length - 'Component'.length) !== -1) 
        key = key.substring(0, key.length - 'Component'.length);  
      key = key.charAt(0).toUpperCase() + key.substring(1);

      if(subKey) { key += "." + subKey; }

    return key;
  }

  D.registerAddIn = function(type,subType,addIn){
    var type = this.normalizeAddInKey(type, subType),
        name = addIn.getName ? addIn.getName() : null;
    this.addIns.register(type, name, addIn);
  };

  D.hasAddIn = function(type,subType,addInName){
    var type = this.normalizeAddInKey(type, subType);
    return Boolean(this.addIns && this.addIns.has(type,addInName));
  };

  D.getAddIn = function(type,subType,addInName){
    var type = this.normalizeAddInKey(type, subType);
    try {
      var addIn = this.addIns.get(type,addInName);
      return addIn;
    } catch (e) {
      return null;
    }
  };

  D.setAddInDefaults = function(type, subType, addInName, defaults) {
    var addIn = this.getAddIn(type, subType,addInName);
    if(addIn) {
      addIn.setDefaults(defaults);
    }
  };
  D.listAddIns = function(type, subType) {
  var type = this.normalizeAddInKey(type, subType);
    var addInList = [];
    try {
      return this.addIns.listType(type);
    } catch (e) {
      return [];
    }
  };
})(Dashboards);
// ADDINS end






Dashboards.safeClone = function(){
  var options, name, src, copy, copyIsArray, clone,
  target = arguments[0] || {},
  i = 1,
  length = arguments.length,
  deep = false;

  // Handle a deep copy situation
  if ( typeof target === "boolean" ) {
    deep = target;
    target = arguments[1] || {};
    // skip the boolean and the target
    i = 2;
  }

  // Handle case when target is a string or something (possible in deep copy)
  if ( typeof target !== "object" && !jQuery.isFunction(target) ) {
    target = {};
  }

  for ( ; i < length; i++ ) {
    // Only deal with non-null/undefined values
    if ( (options = arguments[ i ]) != null ) {
      // Extend the base object
      for ( name in options ) if (options.hasOwnProperty(name)) {
        src = target[ name ];
        copy = options[ name ];

        // Prevent never-ending loop
        if ( target === copy ) {
          continue;
        }

        // Recurse if we're merging plain objects or arrays
        if ( deep && copy && ( jQuery.isPlainObject(copy) || (copyIsArray = jQuery.isArray(copy)) ) ) {
          if ( copyIsArray ) {
            copyIsArray = false;
            clone = src && jQuery.isArray(src) ? src : [];

          } else {
            clone = src && jQuery.isPlainObject(src) ? src : {};
          }

          // Never move original objects, clone them
          target[ name ] = this.safeClone( deep, clone, copy );

        // Don't bring in undefined values
        } else if ( copy !== undefined ) {
          target[ name ] = copy;
        }
      }
    }
  }

  // Return the modified object
  return target;
};


<<<<<<< HEAD
  // Constants, or what passes for them... Pretty please leave these alone.
  var CDA_PATH = webAppPath + "/plugin/cda/api/doQuery?";
  var LEGACY_QUERY_PATH = webAppPath + "/api/repos/:public:plugin-samples:pentaho-cdf:actions:jtable.xaction/generatedContent";
=======
>>>>>>> d726bb7d

// OPTIONS MANAGER begin
;(function (D){

  // This class is intended to be used as a generic Options Manager, by providing a way to
  // keep record of the values of an options set, but also custom readers, writers and validators 
  // for each of the options.
  function OptionsManager (config ){ /* { defaults: {}, interfaces: {}, libraries: {} }*/
    var myself = this;

    // PROTECTED
    this._options = {};
    this._interfaces = {};
    this._libraries = {
      predicates: {
        tautology: function (value){ return true },
        isFunction: _.isFunction ,
        isPositive: function (value){ return (_.isNumber(value) && value > 0); },
        isObjectOrPropertiesArray : function (value){ 
          return _.isArray(value) || _.isObject(value);
        },
        isObject: _.isObject,
        isArray: _.isArray
      },
      mappers: {
        identity: _.identity,
        propertiesObject: function (value) {
          return (_.isArray(value)) ? D.propertiesArrayToObject(value) : value;
        }
      }
    };

    // PUBLIC
    this.mixin = function (instance){
      instance.getOption = this.getOption;
      instance.setOption = this.setOption;
    };

    this.init = function (defaults, interfaces, libraries) {
      var myself = this;
      this._libraries = $.extend(true, {}, this._libraries, libraries);
      _.each( interfaces, function (el,key){
        setInterfaces( key, el );
      });
      _.each( defaults, function(el, key) {
        var ifaces = ( interfaces && interfaces[key] ) || {};
        setInterfaces( key, ifaces);
        setValue( key, el );
      })
    };

    this.setOption = function (opt, value, interfaces){
      setInterfaces(opt, interfaces);
      var reader = getReader(opt),
          validator = getValidator(opt);
      if ( validator(value) ){
        value = reader(value);
        setValue( opt, value );
        return true
      } else {
        throw new Error( "Invalid Option " + opt.charAt(0).toUpperCase() + opt.slice(1) );
      }
    };

    this.getOption = function (opt){
      var writer = getWriter( opt ),
          value = getValue(opt);
      return writer( value );
    }; 

    // PRIVATE
    function setInterfaces (opt, interfaces){
      interfaces = interfaces || {};
      setReader(opt, interfaces['reader']);
      setWriter(opt, interfaces['writer']);
      setValidator(opt, interfaces['validator']);
    };

    function getReader(opt){ 
      return get( myself._interfaces, opt, 'reader', myself._libraries.mappers['identity'] 
    )};
    function getWriter(opt){
      return get( myself._interfaces, opt, 'writer', myself._libraries.mappers['identity'] 
    )};
    function getValidator(opt){ 
      return get( myself._interfaces, opt, 'validator', myself._libraries.predicates['tautology'] 
    )};
    function getValue(opt){ return get( myself._options, opt, 'value') };
    
    // Reader, Writer and Validator work in the same way:
    // If the value is a function, use it. 
    // Otherwise, if it is a string and a valid library key, use it.
    // Otherwise, use a default library function: for readers and writers an indentity map, 
    //    for validators a predicate that always returns true.

    function setReader(opt, fn){
      var lib = myself._libraries.mappers;
      fn = ( _.isFunction(fn) && fn ) || ( _.isString(fn) && lib[fn] ) || getReader(opt) || lib['identity'] ;
      return set( myself._interfaces , opt, 'reader', fn) 
    };
    function setWriter(opt, fn){ 
      var lib = myself._libraries.mappers;
      fn = ( _.isFunction(fn) && fn ) || ( _.isString(fn) && lib[fn] ) || getWriter(opt) || lib['identity'] ;
      return set( myself._interfaces, opt, 'writer', fn) 
    };
    function setValidator(opt, fn){ 
      var lib = myself._libraries.predicates;
      fn = ( _.isFunction(fn) && fn ) || ( _.isString(fn) && lib[fn] ) || getValidator(opt) || lib['tautology'] ;
      return set( myself._interfaces, opt, 'validator', fn)
    };
    function setValue(opt, value){ return set( myself._options, opt, 'value', value) };

    // Init
    this.init( config.defaults, config.interfaces, config.libraries);

  }

  // Shared / Static
  function get ( container, opt, attr, defaultValue ){
    var val = defaultValue || undefined ;   
    if ( container && container[opt] && container[opt].hasOwnProperty(attr) ){
      val = container[opt][attr];
    }
    return val
  }
  function set (container, opt, attr, value){
    if (container && opt && attr){
      container[opt] = container[opt] || {};
      container[opt][attr] = value ; 
    }
  }

  D.OptionsManager = OptionsManager;
})(Dashboards);
// OPTIONS MANAGER end



// QUERIES begin
(function (D){

  var _BaseQuery = Base;

  D.getBaseQuery = function (){
    return _BaseQuery;
  };
  D.setBaseQuery = function ( QueryClass ){
    if ( _.isFunction(QueryClass) && QueryClass.extend ){
      _BaseQuery = QueryClass;
    }
  };

  D.queryFactories = new D.Container ();

  D.registerQuery = function(type, query){
    var BaseQuery = this.getBaseQuery();

    // Goes a level deeper one extending these properties. Usefull to preserve defaults and
    // options interfaces from BaseQuery.
    if (!_.isFunction(query) && _.isObject(query)){
      var deepProperties = {};
      _.each( BaseQuery.prototype.deepProperties, function (prop){
          deepProperties[prop] = _.extend({} , BaseQuery.prototype[prop], query[prop]);
      });
    }

    var QueryClass  = ( _.isFunction(query) && query ) || 
          ( _.isObject(query) && BaseQuery.extend( _.extend( {}, query, deepProperties ) ) );
 
    // Registers a new query factory with a custom class
    this.queryFactories.register('Query', type, function (container, config){
      return new QueryClass(config);
    });
  };

  D.hasQuery = function(type){
    return Boolean(this.queryFactories && this.queryFactories.has('Query', type));
  };

  D.getQuery = function(type, opts){
    if (_.isUndefined(type) ) {
      type = 'cda';
    } else if ( _.isObject(type) ) {
      opts = type;
      type = opts.queryType || 'cda';
    }
    var query = this.queryFactories.getNew('Query', type, opts);
    return query;
  };

  D.listQueries = function() {
    return _.keys( this.queryFactories.listType('Query') );
  };
})(Dashboards);


/*
 * Query STUFF
 * (Here for legacy reasons)
 * 
 */
//Ctors:
// Query(queryString) --> DEPRECATED
// Query(queryDefinition{path, dataAccessId})
// Query(path, dataAccessId)
Query = function( cd, dataAccessId ) {

  var opts, queryType;

  if( _.isObject(cd) ){
    opts = Dashboards.safeClone(true, cd);
    queryType = (_.isString(cd.queryType) && cd.queryType) || ( !_.isUndefined(cd.query) && 'legacy') || 
      ( !_.isUndefined(cd.path) && !_.isUndefined(cd.dataAccessId) && 'cda') || undefined ;
  } else if ( _.isString(cd) && _.isString(dataAccessId) ) {
    queryType = 'cda';
    opts = {
      path: cd,
      dataAccessId: dataAccessId
    };
  } 

  if (!queryType) { throw 'InvalidQuery' }

  return Dashboards.getQuery(queryType, opts);
};
// QUERIES end



/*
 * UTILITY STUFF
 *
 *
 */

(function() {
  function accessorDescriptor(field, fun)
  {
    var desc = {
      enumerable: true,
      configurable: true
    };
    desc[field] = fun;
    return desc;
  }

  this.defineGetter = function defineGetter(obj, prop, get)
  {
    if (Object.prototype.__defineGetter__)
      return obj.__defineGetter__(prop, get);
    if (Object.defineProperty)
      return Object.defineProperty(obj, prop, accessorDescriptor("get", get));

    throw new Error("browser does not support getters");
  }

  this.defineSetter = function defineSetter(obj, prop, set)
  {
    if (Object.prototype.__defineSetter__)
      return obj.__defineSetter__(prop, set);
    if (Object.defineProperty)
      return Object.defineProperty(obj, prop, accessorDescriptor("set", set));

    throw new Error("browser does not support setters");
  }
})();





/*
 * Popups (Move somewhere else?)
 *
 *
 */


var wd = wd || {};
wd.cdf = wd.cdf || {};
wd.cdf.popups = wd.cdf.popups || {};

wd.cdf.popups.okPopup = {
  template: Mustache.compile(
              "<div class='cdfPopup'>" +
              "  <div class='cdfPopupHeader'>{{{header}}}</div>" +
              "  <div class='cdfPopupBody'>" +
              "    <div class='cdfPopupDesc'>{{{desc}}}</div>" +
              "    <div class='cdfPopupButton'>{{{button}}}</div>" +
              "  </div>" +
              "</div>"),
  defaults:{
    header: "Title",
    desc:"Description Text",
    button:"Button Text",
    callback: function (){
      return true
    }
  },
  $el: undefined,
  show: function (opts){
    if (opts || this.firstRender){
      this.render(opts);
    }
    this.$el.show();
  },
  hide: function (){
    this.$el.hide();
  },
  render: function (newOpts){
    var opts = _.extend( {} , this.defaults, newOpts );
    var myself = this;
    if (this.firstRender){
      this.$el = $('<div/>').addClass('cdfPopupContainer')
        .hide()
        .appendTo('body');
      this.firstRender = false;
    };
    this.$el.empty().html( this.template( opts ) );
    this.$el.find('.cdfPopupButton').click( function (){
      opts.callback();
      myself.hide();
    });
  },
  firstRender: true
};


/*
 * Error information divs
 *
 *
 */

wd.cdf.notifications = wd.cdf.notifications || {};

wd.cdf.notifications.component = {
  template: Mustache.compile(
              "<div class='cdfNotification component {{#isSmallComponent}}small{{/isSmallComponent}}'>" +
              "  <div class='cdfNotificationBody'>" +
              "    <div class='cdfNotificationImg'>&nbsp;</div>" +
              "    <div class='cdfNotificationTitle' title='{{title}}'>{{{title}}}</div>" +
              "    <div class='cdfNotificationDesc' title='{{desc}}'>{{{desc}}}</div>" +
              "  </div>" +
              "</div>" ),
  defaults:{
    title: "Component Error",
    desc: "Error processing component."
  },
  render: function (ph, newOpts){
    var opts = _.extend( {}, this.defaults, newOpts);
    opts.isSmallComponent = ( $(ph).width() < 300 );
    $(ph).empty().html( this.template( opts ) );
    var $nt = $(ph).find('.cdfNotification');
    $nt.css({'line-height': $nt.height() + 'px' });
  }
};

wd.cdf.notifications.growl = {
  template: Mustache.compile(
              "<div class='cdfNotification growl'>" +
              "  <div class='cdfNotificationBody'>" +
              "    <h1 class='cdfNotificationTitle' title='{{title}}'>{{{title}}}</h1>" +
              "    <h2 class='cdfNotificationDesc' title='{{desc}}'>{{{desc}}}</h2>" +
              "  </div>" +
              "</div>" ),
  defaults:{
    title: 'Title',
    desc: 'Default CDF notification.',
    timeout: 4000,
    onUnblock: function (){ return true },
    css: $.extend( {},
      $.blockUI.defaults.growlCSS,
      { position: 'absolute' , width: '100%' , top:'10px' } ),
    showOverlay: false,
    fadeIn: 700,
    fadeOut: 1000,
    centerY:false
  },
  render: function (newOpts){
    var opts = _.extend( {}, this.defaults, newOpts),
        $m = $( this.template( opts )),
        myself = this;
    opts.message = $m;
    var outerUnblock = opts.onUnblock;
    opts.onUnblock = function(){
      myself.$el.hide();
      outerUnblock.call(this);
    };
    if (this.firstRender){
      this.$el = $('<div/>').addClass('cdfNotificationContainer')
        .hide()
        .appendTo('body');
      this.firstRender = false;
    }
    this.$el.show().block(opts);
  },
  firstRender: true
};


<|MERGE_RESOLUTION|>--- conflicted
+++ resolved
@@ -558,7 +558,6 @@
  *
  */
 Dashboards.checkServer = function() {
-<<<<<<< HEAD
 	//check if is connecting to server ok
 	//use post to avoid cache
 	var retVal = false;
@@ -580,30 +579,6 @@
 
 	});
 	return retVal;
-=======
-  //check if is connecting to server ok
-  //use post to avoid cache
-  var retVal = false;
-  $.ajax({
-    type: 'POST',
-    async: false,
-    dataType: 'json',
-    url: Dashboards.CDF_BASE_PATH + 'ping',
-    success: function(result) {
-      if(result && result.ping == 'ok') {
-        retVal = true;
-      }
-      else {
-        retVal = false;
-      }
-    },
-    error: function() {
-      retVal = false;
-    }
-    
-  });
-  return retVal;
->>>>>>> d726bb7d
 };
 
 
@@ -1879,7 +1854,7 @@
     obj[prop[0]] = prop[1];
   }
   return obj;
-}
+};
 
 Dashboards.objectToPropertiesArray = function(obj) {
   var pArray = [];
@@ -1887,7 +1862,7 @@
     pArray.push([key,obj[key]]);
   }
   return pArray;
-}
+};
 
 
 /**
@@ -2700,12 +2675,6 @@
 };
 
 
-<<<<<<< HEAD
-  // Constants, or what passes for them... Pretty please leave these alone.
-  var CDA_PATH = webAppPath + "/plugin/cda/api/doQuery?";
-  var LEGACY_QUERY_PATH = webAppPath + "/api/repos/:public:plugin-samples:pentaho-cdf:actions:jtable.xaction/generatedContent";
-=======
->>>>>>> d726bb7d
 
 // OPTIONS MANAGER begin
 ;(function (D){
