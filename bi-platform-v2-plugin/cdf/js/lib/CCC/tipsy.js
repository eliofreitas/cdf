--- conflicted
+++ resolved
@@ -15,15 +15,6 @@
             tip = null;
         }
     }
-<<<<<<< HEAD
-  
-    function mouseMoveAbs(ev){//assumes absolute positioning
-        if(tip) {
-            var tipLbl = $(tip).tipsy("tip");
-            tipLbl.css('left', (ev.pageX + 8) + "px");
-            tipLbl.css('top',  (ev.pageY + 8) + "px");
-        }
-=======
     
     function mouseMoveAbs(ev){
         if(tip) {
@@ -44,7 +35,7 @@
           tipLbl.css('top',  y + "px");
       }
       
->>>>>>> a1a69fac
+
     }
   
     function toParentTransform(parentPanel){
