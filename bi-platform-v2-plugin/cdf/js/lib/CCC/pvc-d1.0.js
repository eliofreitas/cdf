--- conflicted
+++ resolved
@@ -1,11 +1,6 @@
-<<<<<<< HEAD
-//VERSION TRUNK-20120127\n
+//VERSION TRUNK-20120127
 
 // ECMAScript 5 shim
-=======
-//VERSION TRUNK-20120126
-
->>>>>>> bc8033ca
 if(!Object.keys) {
     Object.keys = function(o){
         if (o !== Object(o)){
@@ -6035,7 +6030,6 @@
                     v = d;
                     c = de.getVisibleCategories()[this.index];
                 }
-<<<<<<< HEAD
 
                 return o.tooltipFormat.call(myself, s, c, v);
             });
@@ -6052,48 +6046,6 @@
 
         if (o.clickable){
             this.pvDot
-=======
-                myself.pvPanel.render();
-            }
-        };
-        //dblClick
-        var doubleClickAction = (typeof(opts.doubleClickAction) == 'function')?
-            function(s,c,d, e){
-                ignoreClicks = 2;
-                opts.doubleClickAction(s,c,d, e);
-            } :
-            null;
-        
-        //chart generation
-        this.shapes =
-            this.pvHeatGrid
-                .add(pv.Dot)
-                .def("selected", function(){
-                    var s = myself.chart.dataEngine.getSeries()[this.parent.index];
-                    var c = myself.chart.dataEngine.getCategories()[this.parent.parent.index];
-                    return  myself.isSelected(s,c);
-                })
-                .shape( function(r, ra ,i){
-                    if(opts.sizeValIdx == null){
-                        return myself.shape;
-                    }
-                    return myself.getValue(r[i], opts.sizeValIdx) != null ? myself.shape : opts.nullShape;
-                })
-                .shapeSize(function(r,ra, i) {
-                    if(myself.sizeValIdx == null){
-                        if(opts.nullShape == null && myself.getValue(r[i], myself.colorValIdx) == null) return 0;
-                        else return maxArea;
-                    }
-                    var val = myself.getValue(r[i], myself.sizeValIdx);
-                    return (val == null && opts.nullShape == null)?
-                        0 :
-                        valueToArea(myself.getValue(r[i], myself.sizeValIdx));
-                })
-                .fillStyle(function(r, ra, i)
-                {
-                    return getFillColor(r[i],i,this.selected());
-                })
->>>>>>> bc8033ca
                 .cursor("pointer")
                 .event("click", function(d){
                     var v, c;
@@ -6851,12 +6803,7 @@
     return domainArgs;
   },
   
-<<<<<<< HEAD
   getDiscreteColorScale: function(data, cols, opts, colorIdx){
-=======
-  getDiscreteColorScale: function(data, cols, opts, colorIdx)
-  {
->>>>>>> bc8033ca
     var colorRange = this.getColorRangeArgs(opts);
     var domain = this.getColorDomainArgs(data, cols, opts, colorRange, colorIdx);
 
@@ -6891,11 +6838,7 @@
     }
     
   },
-<<<<<<< HEAD
-
-=======
-  
->>>>>>> bc8033ca
+
   getLinearColorScale: function(data, cols, colorIdx){
 
     var opts = this.chart.options;
@@ -6964,7 +6907,7 @@
                 } else {
                     theMax = theMin +1;
                 }
-            }
+            } 
           //use supplied numbers
           var toPad =
                 domainArgs == null ?
@@ -6985,7 +6928,7 @@
         }
     }
     var scale = pv.Scale.linear();
-    scale.domain.apply(scale,domainArgs);
+    scale.domain.apply(scale,domainArgs)
     scale.range.apply(scale,rangeArgs);
     return pv.dict(cols,function(f){ return scale;});
   },
@@ -7224,17 +7167,11 @@
         dataEngine = chart.dataEngine,
         options = chart.options;
 
-<<<<<<< HEAD
     var baseScale = chart.getLinearBaseScale(true);
     var orthoScale = chart.getLinearScale(true),
         tScale,
         parser;
 
-=======
-    var baseScale = this.chart.getLinearBaseScale(true);
-    var orthoScale = this.chart.getLinearScale(true); 
-	var tScale;
->>>>>>> bc8033ca
     if(this.timeSeries){
         parser = pv.Format.date(options.timeSeriesFormat);
         tScale = chart.getTimeseriesScale(true);
