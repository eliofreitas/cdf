--- conflicted
+++ resolved
@@ -1,9 +1,6 @@
-<<<<<<< HEAD
-//VERSION TRUNK-20120215-patched-20120229-b
-=======
 //VERSION 12.02.16
 
->>>>>>> 95b086d1
+
 
 // ECMAScript 5 shim
 if(!Object.keys) {
