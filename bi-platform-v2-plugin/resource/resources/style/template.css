--- conflicted
+++ resolved
@@ -707,173 +707,9 @@
 	width: 99.9%;
 	margin-bottom: 0px;
 }
-<<<<<<< HEAD
-=======
-
-/* dialog box */
-.jqifade {
-	opacity: 0.8 !important;
-}
-
-div#jqi.jqi {
-	border: 1px solid #DADADA;
-	border-top: 1px #fff solid;
-	-webkit-box-shadow: 0 0 3px 0px rgba(0, 0, 0, 0.3);
-	-moz-box-shadow: 0 0 3px 0px rgba(0, 0, 0, 0.3);
-	box-shadow: 0 0 3px 0px rgba(0, 0, 0, 0.3);
-	border-radius: 6px;
-	-moz-border-radius: 6px;
-	-webkit-border-radius: 6px;
-	overflow: hidden;
-	top: 10% !important;
-}
-
-div#jqi.jqi,
-div.jqi .jqicontainer {
-	padding: 0px;
-}
-
-div#jqistates {
-	background: #f5f5f5;
-	overflow: hidden;
-}
-
-.jqi_state {
-	color: #222;
-	font-weight: 500;
-	border-radius: 6px;
-	-moz-border-radius: 6px;
-	-webkit-border-radius: 6px;
-	overflow: hidden;
-	padding: 0px;
-}
-
-div.jqi .jqimessage {
-	background: #f5f5f5 !important;
-	border-radius: 6px;
-	-moz-border-radius: 6px;
-	-webkit-border-radius: 6px;
-	padding: 15px;
-}
-
-.jqi .jqiclose {
-	visibility: hidden;
-}
-
-.jqi .jqiclose:before {
-	content: "";
-	position: absolute;
-	right: 15px;
-	top: 15px;
-	width: 19px;
-	height: 19px;
-	background: url('images/close-dialog-hover.png');
-	visibility: visible;
-	transition: background 0.25s linear 0s;
-}
-
-.jqi .jqiclose:hover:before {
-	background: url('images/close-dialog.png');
-	transition: background 0.25s linear 0s;
-}
-
-form input[type="text"] {
-	padding: 5px;
-	border-radius: 3px;
-	-moz-border-radius: 3px;
-	-webkit-border-radius: 3px;
-	color: #666;
-	font-family: 'Open Sans', sans-serif;
-	margin-right: 5px;
-	width: 250px;
-}
-
-form input[type="checkbox"] {
-	margin: 5px 0px 5px 8px;
-}
-
-form input[type="text"]:focus {
-	border: 1px solid #137bca;
-}
-
-div.jqi label {
-	color: #137bca;
-	font-size: 13px;
-	line-height: 25px;
-}
-
-select {
-	padding: 5px;
-	border-radius: 3px;
-	-moz-border-radius: 3px;
-	-webkit-border-radius: 3px;
-	border: 1px solid rgb(187, 187, 187);
-	margin-right: 5px;
-}
-
-select:focus {
-	border: 1px solid #137bca;
-}
-
-.jqibuttons {
-	margin-top: 20px;
-}
-
-.jqibuttons button {
-	color: #fff;
-	font-weight: 500;
-	font-family: 'Open Sans', sans-serif;
-	border: none;
-	background: #137bca;
-	font-size: 14px;
-}
-
-.jqibuttons button:hover {
-	background-color: #1887db;
-	transition: all 0.25s linear 0s;
-	cursor: pointer;
-}
-
-#jqi_basicState_buttonCancel {
-	width: 30%;
-	margin: 0;
-	left:0;
-	display: inline-block;
-	padding: 15px 0px;
-	border: none;
-	background-color: #333;
-}
-
-#jqi_basicState_buttonCancel:hover {
-	background-color: #555;
-	transition: all 0.25s linear 0s;
-}
-
-#jqi_basicState_buttonOk {
-	width: 70%;
-	margin: 0;
-	left:0;
-	display: inline-block;
-	padding: 15px 0px;
-	border: none;
-}
-
-.dialog-title {
-	color: #137bca;
-	font-size: 14px;
-	font-weight: 500;
-}
-
-.dialog-label {
-	display: inline-block;
-	width: 100px;
-	color: #137bca;
-	font-size: 14px;
-	font-weight: 500;
-}
+
 
 /* scrollable */
 #pentaho-cdf-screenshots {
 	margin-bottom: 40px;
 }
->>>>>>> 8038adc5
