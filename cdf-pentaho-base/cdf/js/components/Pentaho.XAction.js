--- conflicted
+++ resolved
@@ -84,53 +84,6 @@
 });//XactionComponent
 
 var ExecuteXactionComponent = BaseComponent.extend({
-<<<<<<< HEAD
-    visible: false,
-    update: function() {
-        // 2 modes of working; if it's a div, create a button inside it
-        var myself = this;
-        var o = $("#" + this.htmlObject);
-        if ($.inArray(o[0].tagName.toUpperCase(), ["SPAN", "DIV"]) > -1) {
-            // create a button
-            o = $("<button/>").appendTo(o.empty());
-            if (o[0].tagName == "DIV")
-                o.wrap("<span/>");
-            if (this.label != undefined)
-                o.text(this.label);
-            o.button();
-        }
-        o.unbind("click"); // Needed to avoid multiple binds due to multiple updates(ex:component with listeners)
-        o.bind("click", function() {
-            var success = typeof (myself.preChange) == 'undefined' ? true : myself.preChange();
-            if (success) {
-                myself.executeXAction();
-            }
-            typeof (myself.postChange) == 'undefined' ? true : myself.postChange();
-        });
-    },
-    executeXAction: function() {
-        var url = wd.cdf.endpoints.getCdfXaction(this.path, this.action, this.solution) + "&";
-        var p = new Array(this.parameters.length);
-        var parameters = [];
-        for (var i = 0, len = p.length; i < len; i++) {
-            var key = this.parameters[i][0];
-            var value = Dashboards.getParameterValue(this.parameters[i][1]);
-            if ($.isArray(value)) {
-                $(value).each(function(p) {
-                    parameters.push(key + "=" + encodeURIComponent(this));
-                });
-            } else {
-                parameters.push(key + "=" + encodeURIComponent(value));
-            }
-        }
-        url += parameters.join("&");
-        url = url.replace(/'/g, "&#39;");
-        $.fancybox({
-            type: "iframe",
-            href: url,
-            width: $(window).width(),
-            height: $(window).height() - 50
-=======
   visible: false,
   update: function() {
     // 2 modes of working; if it's a div, create a button inside it
@@ -168,7 +121,6 @@
       if($.isArray(value)) {
         $(value).each(function(p) {
           parameters.push(key + "=" + encodeURIComponent(this));
->>>>>>> 812be3a5
         });
       } else {
         parameters.push(key + "=" + encodeURIComponent(value));
