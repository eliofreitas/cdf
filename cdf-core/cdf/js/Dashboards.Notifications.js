/*!
 * Copyright 2002 - 2014 Webdetails, a Pentaho company.  All rights reserved.
<<<<<<< HEAD
 * 
=======
 *
>>>>>>> 812be3a5
 * This software was developed by Webdetails and is provided under the terms
 * of the Mozilla Public License, Version 2.0, or any later version. You may not use
 * this file except in compliance with the license. If you need a copy of the license,
 * please go to  http://mozilla.org/MPL/2.0/. The Initial Developer is Webdetails.
 *
 * Software distributed under the Mozilla Public License is distributed on an "AS IS"
 * basis, WITHOUT WARRANTY OF ANY KIND, either express or  implied. Please refer to
 * the license for the specific language governing your rights and limitations.
 */

<<<<<<< HEAD
Dashboards.getErrorObj = function (errorCode){
=======
Dashboards.getErrorObj = function(errorCode) {
>>>>>>> 812be3a5
  return Dashboards.ERROR_CODES[errorCode] || {};
};

Dashboards.parseServerError = function(resp, txtStatus, error) {
  var out = {};
  var regexs = [{match: /Query timeout/ , msg: Dashboards.getErrorObj('QUERY_TIMEOUT').msg}];

  out.error = error;
  out.msg = Dashboards.getErrorObj('COMPONENT_ERROR').msg;
  var str = $('<div/>').html(resp.responseText).find('h1').text();
  _.find(regexs, function(el) {
    if(str.match(el.match)) {
      out.msg = el.msg ;
      return true
    } else {
      return false
    }
  });
  out.errorStatus = txtStatus;

  return out
};

Dashboards.handleServerError = function() {
  var err = Dashboards.parseServerError.apply(this, arguments);

  Dashboards.errorNotification(err);
  Dashboards.trigger('cdf cdf:serverError', this);
  Dashboards.resetRunningCalls();
};

Dashboards.errorNotification = function(err, ph) {
  if(ph) {
    wd.cdf.notifications.component.render(
      $(ph),
      {
        title: err.msg,
        desc: ""
      });
  } else {
    wd.cdf.notifications.growl.render({
      title: err.msg,
      desc: ''
    });
  }
};

/**
 * Default impl when not logged in
 */
Dashboards.loginAlert = function(newOpts) {
  var opts = {
    header: "Warning",
    desc: "You are no longer logged in or the connection to the server timed out",
    button: "Click to reload this page",
    callback: function() {
      window.location.reload(true);
    }
  };
  opts = _.extend({} , opts, newOpts);

  wd.cdf.popups.okPopup.show(opts);
  this.trigger('cdf cdf:loginError', this);
};

/**
 *
 */
Dashboards.checkServer = function() {
  //check if is connecting to server ok
  //use post to avoid cache
  var retVal = false;
  $.ajax({
    type: 'POST',
    async: false,
    dataType: 'json',
    url: wd.cdf.endpoints.getPing(),
    success: function(result) {
      if(result && result.ping == 'ok') {
        retVal = true;
      } else {
        retVal = false;
      }
    },
    error: function() {
      retVal = false;
    }
    
  });
  return retVal;
};

/*
 * Popups (Move somewhere else?)
 *
 *
 */

var wd = wd || {};
wd.cdf = wd.cdf || {};
wd.cdf.popups = wd.cdf.popups || {};

wd.cdf.popups.okPopup = {
  template: 
    "<div class='cdfPopup'>" +
    "  <div class='cdfPopupHeader'>{{{header}}}</div>" +
    "  <div class='cdfPopupBody'>" +
    "    <div class='cdfPopupDesc'>{{{desc}}}</div>" +
    "    <div class='cdfPopupButton'>{{{button}}}</div>" +
    "  </div>" +
    "</div>",
  defaults:{
    header: "Title",
    desc:"Description Text",
    button:"Button Text",
    callback: function() {
      return true;
    }
  },
  $el: undefined,
  show: function(opts) {
    if(opts || this.firstRender) {
      this.render(opts);
    }
    this.$el.show();
  },
  hide: function() {
    this.$el.hide();
  },
  render: function(newOpts) {
    var opts = _.extend({} , this.defaults, newOpts);
    var myself = this;
    if(this.firstRender) {
      this.$el = $('<div/>')
        .addClass('cdfPopupContainer')
        .hide()
        .appendTo('body');
      this.firstRender = false;
    };
    this.$el.empty().html(Mustache.render(this.template, opts));
    this.$el.find('.cdfPopupButton').click(function() {
      opts.callback();
      myself.hide();
    });
  },
  firstRender: true
};

/*
 * Error information divs
 *
 *
 */

wd.cdf.notifications = wd.cdf.notifications || {};

wd.cdf.notifications.component = {
  template:
    "<div class='cdfNotification component {{#isSmallComponent}}small{{/isSmallComponent}}'>" +
    "  <div class='cdfNotificationBody'>" +
    "    <div class='cdfNotificationImg'>&nbsp;</div>" +
    "    <div class='cdfNotificationTitle' title='{{title}}'>{{{title}}}</div>" +
    "    <div class='cdfNotificationDesc' title='{{desc}}'>{{{desc}}}</div>" +
    "  </div>" +
    "</div>",
  defaults:{
    title: "Component Error",
    desc: "Error processing component."
  },
  render: function(ph, newOpts) {
    var opts = _.extend({}, this.defaults, newOpts);
    opts.isSmallComponent = ($(ph).width() < 300);
    $(ph).empty().html(Mustache.render(this.template, opts));
    var $nt = $(ph).find('.cdfNotification');
    $nt.css({'line-height': $nt.height() + 'px'});
  }
};

wd.cdf.notifications.growl = {
<<<<<<< HEAD
  
  template: Mustache.compile(
              "<div class='cdfNotification growl'>" +
              "  <div class='cdfNotificationBody'>" +
              "    <h1 class='cdfNotificationTitle' title='{{title}}'>{{{title}}}</h1>" +
              "    <h2 class='cdfNotificationDesc' title='{{desc}}'>{{{desc}}}</h2>" +
              "  </div>" +
              "</div>" ),

  defaults: {
=======
  template:
    "<div class='cdfNotification growl'>" +
    "  <div class='cdfNotificationBody'>" +
    "    <h1 class='cdfNotificationTitle' title='{{title}}'>{{{title}}}</h1>" +
    "    <h2 class='cdfNotificationDesc' title='{{desc}}'>{{{desc}}}</h2>" +
    "  </div>" +
    "</div>",

  defaults:{
>>>>>>> 812be3a5
    title: 'Title',
    desc: 'Default CDF notification.',
    timeout: 4000,
    onUnblock: function() { return true; },
<<<<<<< HEAD
    css: {position: 'absolute' , width: '100%' , top:'10px'},
=======
    css: {position: 'absolute', width: '100%', top:'10px'},
>>>>>>> 812be3a5
    showOverlay: false,
    fadeIn: 700,
    fadeOut: 1000,
    centerY:false
  },

<<<<<<< HEAD
  render: function(newOpts) {
    var myself = this;
    
=======
  render: function (newOpts) {
    var myself = this;

>>>>>>> 812be3a5
    if(myself.firstRender) {
      myself.defaults.css = $.extend({}, $.blockUI.defaults.growlCSS, myself.defaults.css);
    }

    var opts = _.extend({}, myself.defaults, newOpts),
<<<<<<< HEAD
      $m = $(myself.template(opts)),
=======
      $m = $(Mustache.render(myself.template, opts)),
>>>>>>> 812be3a5
      outerUnblock = opts.onUnblock;

    opts.message = $m;

    opts.onUnblock = function() {
      myself.$el.hide();
      outerUnblock.call(this);
    };

    if(myself.firstRender) {
<<<<<<< HEAD
      myself.$el = $('<div/>').addClass('cdfNotificationContainer')
        .hide()
        .appendTo('body');
=======
      myself.$el = $('<div/>')
        .addClass('cdfNotificationContainer')
        .hide()
        .appendTo('body');

>>>>>>> 812be3a5
      myself.firstRender = false;
    }

    myself.$el.show().block(opts);
  },

  firstRender: true
};<|MERGE_RESOLUTION|>--- conflicted
+++ resolved
@@ -1,10 +1,6 @@
 /*!
  * Copyright 2002 - 2014 Webdetails, a Pentaho company.  All rights reserved.
-<<<<<<< HEAD
- * 
-=======
- *
->>>>>>> 812be3a5
+ *
  * This software was developed by Webdetails and is provided under the terms
  * of the Mozilla Public License, Version 2.0, or any later version. You may not use
  * this file except in compliance with the license. If you need a copy of the license,
@@ -15,11 +11,7 @@
  * the license for the specific language governing your rights and limitations.
  */
 
-<<<<<<< HEAD
-Dashboards.getErrorObj = function (errorCode){
-=======
 Dashboards.getErrorObj = function(errorCode) {
->>>>>>> 812be3a5
   return Dashboards.ERROR_CODES[errorCode] || {};
 };
 
@@ -199,18 +191,6 @@
 };
 
 wd.cdf.notifications.growl = {
-<<<<<<< HEAD
-  
-  template: Mustache.compile(
-              "<div class='cdfNotification growl'>" +
-              "  <div class='cdfNotificationBody'>" +
-              "    <h1 class='cdfNotificationTitle' title='{{title}}'>{{{title}}}</h1>" +
-              "    <h2 class='cdfNotificationDesc' title='{{desc}}'>{{{desc}}}</h2>" +
-              "  </div>" +
-              "</div>" ),
-
-  defaults: {
-=======
   template:
     "<div class='cdfNotification growl'>" +
     "  <div class='cdfNotificationBody'>" +
@@ -220,41 +200,26 @@
     "</div>",
 
   defaults:{
->>>>>>> 812be3a5
     title: 'Title',
     desc: 'Default CDF notification.',
     timeout: 4000,
     onUnblock: function() { return true; },
-<<<<<<< HEAD
-    css: {position: 'absolute' , width: '100%' , top:'10px'},
-=======
     css: {position: 'absolute', width: '100%', top:'10px'},
->>>>>>> 812be3a5
     showOverlay: false,
     fadeIn: 700,
     fadeOut: 1000,
     centerY:false
   },
 
-<<<<<<< HEAD
-  render: function(newOpts) {
-    var myself = this;
-    
-=======
   render: function (newOpts) {
     var myself = this;
 
->>>>>>> 812be3a5
     if(myself.firstRender) {
       myself.defaults.css = $.extend({}, $.blockUI.defaults.growlCSS, myself.defaults.css);
     }
 
     var opts = _.extend({}, myself.defaults, newOpts),
-<<<<<<< HEAD
-      $m = $(myself.template(opts)),
-=======
       $m = $(Mustache.render(myself.template, opts)),
->>>>>>> 812be3a5
       outerUnblock = opts.onUnblock;
 
     opts.message = $m;
@@ -265,17 +230,11 @@
     };
 
     if(myself.firstRender) {
-<<<<<<< HEAD
-      myself.$el = $('<div/>').addClass('cdfNotificationContainer')
-        .hide()
-        .appendTo('body');
-=======
       myself.$el = $('<div/>')
         .addClass('cdfNotificationContainer')
         .hide()
         .appendTo('body');
 
->>>>>>> 812be3a5
       myself.firstRender = false;
     }
 
