--- conflicted
+++ resolved
@@ -47,10 +47,6 @@
   private static final String SUFFIX_IE8_SCRIPT = ".ie8script";
   private static final String SUFFIX_IE8_SCRIPT_AFTER_STYLE = ".ie8scriptAfterLink";
   private static final String SUFFIX_IE8_SCRIPT_BEFORE_SCRIPT = ".ie8scriptBeforeScript";
-<<<<<<< HEAD
-
-=======
->>>>>>> 812be3a5
   // these are always loaded first
   private static final String BASE_SCRIPTS_PROPERTY = "script";
   private static final String BASE_STYLES_PROPERTY = "link";
@@ -213,11 +209,7 @@
       return false;
     }
   }
-<<<<<<< HEAD
-
-=======
   
->>>>>>> 812be3a5
   private void appendDependencies( StringBuilder deps, DependenciesPackage pkg, boolean minify,
                                    String absRoot, final ArrayList<String> files ) {
     if ( absRoot != null ) {
